--- conflicted
+++ resolved
@@ -221,7 +221,6 @@
 ### 12.2 Build & publish
 
 ```bash
-<<<<<<< HEAD
 dotnet restore
 npm --prefix ../fenrick.miro.ux run build
 dotnet publish -c Release -o publish --nologo
@@ -231,21 +230,12 @@
 
 ```bash
 dotnet run --project fenrick.miro.apphost/Fenrick.Miro.AppHost.AppHost
-```
-
-The `publish/` folder then contains the compiled API along with the React
-`dist/` assets. Copy the directory into a container image or deploy it straight
-to a platform like **Azure App Service**.
-=======
-npm --prefix fenrick.miro.ux run build
-dotnet publish fenrick.miro.server -c Release -o publish --nologo
 ```
 
 The front-end build creates `fenrick.miro.ux/dist`. During `dotnet publish`
 those files are copied into `publish/wwwroot` so the compiled API and static
 assets ship together. Deploy the `publish/` directory or copy it into a
 container image.
->>>>>>> 3a07da14
 
 ### 12.3 Run the AppHost
 
