--- conflicted
+++ resolved
@@ -53,14 +53,11 @@
    server cache. This minimises round trips when rendering existing diagrams.
 4. **LogsController** – accepts client log entries and writes them to the server
    log via Serilog.
-<<<<<<< HEAD
 5. **UsersController** – stores OAuth tokens received from the client.
-=======
-5. **ShapesController** – creates, updates and deletes widgets via the Miro API.
+6. **ShapesController** – creates, updates and deletes widgets via the Miro API.
    Each operation updates `IShapeCache` so the front‑end can fetch shapes
    without calling `board.get`. TODO: expose a lookup endpoint once the cache
    supports persistence.
->>>>>>> e0ac9f31
 
 Each controller resides under `fenrick.miro.server/src/Api/` and is covered by
 dedicated unit tests.
