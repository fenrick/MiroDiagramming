# Miro Web-SDK Add-on — Architecture & Expansion Guide

_Version 2025-06-22_

---

## 0 Purpose

Authoritative blueprint for building, extending and operating the add-on.
Maintain as living documentation; update with every breaking,
security-significant or process change.

---

## 1 Document Map

| Topic                                           | Detailed source   |
| ----------------------------------------------- | ----------------- |
| Component APIs, props, patterns                 | **COMPONENTS.md** |
| Design tokens, colour, spacing, typography      | **FOUNDATION.md** |
| CI/CD, hosting, rollback, environment settings  | **DEPLOYMENT.md** |
| Sidebar tab flows, validation, keyboard support | **TABS.md**       |

---

## 2 System Overview

```
Browser
  └── UI Shell  ──► Miro Iframe
          ▲                 │
          │                 ▼
     Layout Engine ──► Board Adapter
          ▲                 │
          │                 ▼
        Graph Processor  ◄─ Data Sources (REST/CSV/Graph)
                         │
                         └─► Data store (Miro item ids)
```

<<<<<<< HEAD
The React GUI communicates with a **.NET 9** server for all Miro REST API calls.
OAuth tokens are obtained during browser login, then stored securely by the
server and retrieved for each request. The existing web API embedded in the GUI
continues to handle UX events and simple actions. The server also persists the
ids of created Miro items so they can be synchronised or referenced later.

```
React GUI ──► .NET 9 Server ──► Miro REST API
                   │
                   └─► Data store (Miro item ids)
```
=======
The add-on runs entirely in the browser. All persistence is handled by Miro
boards. Loading Excel workbooks from Microsoft Graph uses an OAuth flow that
acquires tokens in the browser—no server component stores credentials.
>>>>>>> 37dc573d

---

## 3 Layering

```
Data        → Graph Normalisation → Layout Engine → Board Rendering → UI Orchestration
(src/core)     (src/core)            (src/core)      (src/board)       (src/ui)
```

- **Pure Core** (src/core) – framework-agnostic logic.
- **Board Adapter** (src/board) – converts domain objects to Miro widgets.
- **UI Shell** (src/ui) – React views built with design-system wrappers.
- **Infrastructure** (scripts, .github) – build, lint, test, release automation.

---

## 4 Repository Map

```
src/
  core/        graph/, layout/, utils/
  board/       BoardBuilder, CardProcessor
  # Detailed per-file descriptions:
  # - [CORE_MODULES.md](CORE_MODULES.md)
  # - [BOARD_MODULES.md](BOARD_MODULES.md)
  # - [UI_MODULES.md](UI_MODULES.md)
  # - [APP_MODULES.md](APP_MODULES.md)
  ui/          components/, hooks/, pages/
  app/         entry + routing
tests/         mirrors src
.storybook/    MDX docs & live examples
public/        icons, i18n JSON
scripts/       build helpers
docs/          *.md (this file, components, foundation …)
```

---

## 5 Core Modules & Complexity Budget

| Module         | Responsibility                        | Main surface      | Budget / function        |
| -------------- | ------------------------------------- | ----------------- | ------------------------ |
| GraphProcessor | Parse external data, attach ELK hints | load, metadata    | ≤ 70 lines, ≤ 8 branches |
| elk-layout.ts  | Run ELK layout inline                 | layout            | same                     |
| BoardBuilder   | Create / update widgets               | sync, remove      | same                     |
| CardProcessor  | Import cards, undo/redo               | importCards, undo | same                     |
| DiagramApp     | React root, routing, providers        | `<AppRouter>`     | same                     |

Complexity limits enforced automatically by **SonarQube** gate.

---

## 6 Quality, Testing & CI/CD

| Stage      | Gate                        | Threshold            |
| ---------- | --------------------------- | -------------------- |
| Pre-commit | ESLint, Stylelint, Prettier | zero errors          |
| Unit       | `npm test`, `dotnet test`   | ≥ 90 % line & branch |
| UI         | manual visual & a11y review | no critical issues   |
| Metrics    | SonarQube                   | cyclomatic ≤ 8       |

**Workflow** (GitHub Actions)

1. Restore Node and .NET dependencies from cache.
2. Lint, type-check and unit tests for both codebases (Node 24, .NET 8).
3. Build Storybook and a feature-flagged bundle for staging.
4. SonarQube analysis and budget checks (configured by
   [sonar-project.properties](../sonar-project.properties)).
5. Semantic-release creates Git tag, changelog and Chrome-Store zip.
6. Automatic rollback uses the previously published artefact (see
   **DEPLOYMENT.md** for details).

---

## 7 Automated Code Review & Enforcement

- Both the Node and .NET code must maintain ≥ 90 % coverage with cyclomatic
  complexity under eight.

- CI checks fail pull requests if complexity, coverage or lint targets fall
  short.
- **Conventional Commits** enforced by commit-lint.
- Every PR must pass all CI gates; manual reviewers are optional.
- **CodeQL** scan adds static-analysis findings to the check suite (job `codeql`
  in [.github/workflows/ci.yml](../.github/workflows/ci.yml)).

---

## 8 Security & Threat Model (summary)

| Asset         | Threat                           | Mitigation                                                                          |
| ------------- | -------------------------------- | ----------------------------------------------------------------------------------- |
| Board content | Malicious SVG / script injection | Deep schema validation, CSP sandbox in iframe                                       |
| Layout Worker | DOS via oversized graphs         | Node cap 5 000, timeout 5 s                                                         |
| Supply-chain  | Malicious dependency             | SLSA-compliant provenance, `npm audit` blocks build                                 |
| User data     | Privacy breach                   | No external storage; all data stays on Miro board                                   |
| OAuth tokens  | Leakage or misuse                | Tokens stored on the server in an encrypted data store; the GUI never persists them |

_Tokens are acquired via browser OAuth and forwarded to the .NET 9 server. The
server encrypts tokens at rest and attaches them to API requests._

---

## 9 Progressive Delivery & Feature-Flag Governance

- Flags managed in **LaunchDarkly**; ownership tag **Product** or
  **Engineering**.
- Expiry date mandatory; nightly CLI prunes stale flags to curb technical debt.
- Roll-out ladder: internal → 5 % → 25 % → 100 %, with error and performance
  dashboards in Datadog.

---

## 10 Extensibility

### 10.1 Add a New Widget Type

1. Extend **GraphProcessor** schema.
2. Provide default ELK options (see [LAYOUT_OPTIONS.md](LAYOUT_OPTIONS.md)).
3. Implement **BoardBuilder.createWidget**.
4. Register inverse command in **CardProcessor** for undo.
5. Add tests and a Storybook example.
6. Document API in **COMPONENTS.md** under “Widget Catalogue”.

### 10.2 Plugin Hooks

| Hook       | Timing                       | Typical use                         |
| ---------- | ---------------------------- | ----------------------------------- |
| beforeSync | just before writing to board | mutate graph, add analytics context |
| afterSync  | after widgets are placed     | custom telemetry                    |
| onError    | centralised error boundary   | fallback UI, Sentry capture         |

---

## 11 UI / UX Practices

- Only **Stack**, **Cluster**, **Grid** layout primitives – no raw flex/grid.
- State machines (XState) for multi-step flows.
- Colour, spacing, typography tokens come directly from Miro themes; no
  overrides (see **FOUNDATION.md**).
- Visual regress tests run against both Light and Dark themes provided by Miro.
- WCAG 2.2 AA: contrast ≥ 4 . 5 : 1; reflow at 400 %.
- Provide five-second friction-free undo after large imports.

---

## 12 Performance & Scalability

- Worker pool size = CPU cores − 1 (max 4).
- IndexedDB caches ELK layouts keyed by graph hash.
- Diff-sync on board updates – never full re-render.
- WebAssembly ELK optional behind feature flag.
- Telemetry (posthog-js) tracks layout duration and error rate; thresholds feed
  Sonar dashboards.

---

## 13 Observability & Monitoring

| Concern       | Tool         | Signal                      |
| ------------- | ------------ | --------------------------- |
| JS errors     | Sentry       | Error rate, stack trace     |
| Performance   | Datadog RUM  | Layout time, FPS            |
| Feature flags | LaunchDarkly | Error delta versus baseline |
| Accessibility | manual QA    | Issues logged per build     |

Deployment, rollback and monitoring hooks are documented in **DEPLOYMENT.md**.

---

## 14 Roadmap (next 6 months)

| Idea                   | Value statement                              | Reference         |
| ---------------------- | -------------------------------------------- | ----------------- |
| AI-assisted Layout     | 30 % faster diagram creation                 | research spike Q3 |
| Live Co-editing        | Shared cursors for workshops                 | prototype Q4      |
| Micro-frontend Plugins | Teams deploy features independently          | RFC-002           |
| Serverless Validation  | Cuts client bundle by 15 %                   | POC branch        |
| Edge Caching           | First-paint layout < 200 ms for repeat users | infra epic        |

---

## 15 Appendix: Coding Conventions

See [CODE_STYLE.md](CODE_STYLE.md) for detailed style rules.

- File names: PascalCase.tsx for React, kebab-case.ts for util.
- Import order: std → vendor → local, alphabetical within group.
- No raw grid-column in style blocks (enforced by custom ESLint rule).
- PR template checklist: coverage, complexity, a11y, dark-mode snapshot.<|MERGE_RESOLUTION|>--- conflicted
+++ resolved
@@ -38,7 +38,6 @@
                          └─► Data store (Miro item ids)
 ```
 
-<<<<<<< HEAD
 The React GUI communicates with a **.NET 9** server for all Miro REST API calls.
 OAuth tokens are obtained during browser login, then stored securely by the
 server and retrieved for each request. The existing web API embedded in the GUI
@@ -50,11 +49,6 @@
                    │
                    └─► Data store (Miro item ids)
 ```
-=======
-The add-on runs entirely in the browser. All persistence is handled by Miro
-boards. Loading Excel workbooks from Microsoft Graph uses an OAuth flow that
-acquires tokens in the browser—no server component stores credentials.
->>>>>>> 37dc573d
 
 ---
 
