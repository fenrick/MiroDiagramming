# Miro Web-SDK Add-on — Architecture & Expansion Guide

_Version 2025-06-22_

---

## 0 Purpose

Authoritative blueprint for building, extending and operating the add-on.
Maintain as living documentation; update with every breaking,
security-significant or process change.

---

## 1 Document Map

| Topic                                           | Detailed source   |
| ----------------------------------------------- | ----------------- |
| Component APIs, props, patterns                 | **COMPONENTS.md** |
| Design tokens, colour, spacing, typography      | **FOUNDATION.md** |
| CI/CD, hosting, rollback, environment settings  | **DEPLOYMENT.md** |
| Sidebar tab flows, validation, keyboard support | **TABS.md**       |

---

## 2 System Overview

```
Browser
  └── UI Shell  ──► Miro Iframe
          ▲                 │
          │                 ▼
     Layout Engine ──► Board Adapter
          ▲                 │
          │                 ▼
        Graph Processor  ◄─ Data Sources (REST/CSV/Graph)
                         ▲
                         └── OAuth tokens via browser
```

The add-on is **client-only**. All persistence is handled by Miro boards.
Loading Excel workbooks from Microsoft Graph uses a client-side OAuth flow that
acquires tokens in the browser—no server component stores credentials.

---

## 3 Layering

```
Data        → Graph Normalisation → Layout Engine → Board Rendering → UI Orchestration
(src/core)     (src/core)            (src/core)      (src/board)       (src/ui)
```

- **Pure Core** (src/core) – framework-agnostic logic.
- **Board Adapter** (src/board) – converts domain objects to Miro widgets.
- **UI Shell** (src/ui) – React views built with Mirotone CSS wrappers.
- **Infrastructure** (scripts, .github) – build, lint, test, release automation.

---

## 4 Repository Map

```
src/
  core/        graph/, layout/, utils/
  board/       BoardBuilder, CardProcessor
  ui/          components/, hooks/, pages/
  app/         entry + routing
tests/         mirrors src
.storybook/    MDX docs & live examples
public/        icons, i18n JSON
scripts/       build helpers
docs/          *.md (this file, components, foundation …)
```

---

## 5 Core Modules & Complexity Budget

| Module         | Responsibility                        | Main surface      | Budget / function        |
| -------------- | ------------------------------------- | ----------------- | ------------------------ |
| GraphProcessor | Parse external data, attach ELK hints | load, metadata    | ≤ 70 lines, ≤ 8 branches |
| elk-layout.ts  | Run ELK layout inline                 | layout            | same                     |
| BoardBuilder   | Create / update widgets               | sync, remove      | same                     |
| CardProcessor  | Import cards, undo/redo               | importCards, undo | same                     |
| DiagramApp     | React root, routing, providers        | `<AppRouter>`     | same                     |

Complexity limits enforced automatically by **SonarQube** gate.

---

## 6 Quality, Testing & CI/CD

| Stage      | Gate                        | Threshold          |
| ---------- | --------------------------- | ------------------ |
| Pre-commit | ESLint, Stylelint, Prettier | zero errors        |
| Unit       | Vitest (coverage v8)        | 90 % line & branch |
| UI         | manual visual & a11y review | no critical issues |
| Metrics    | SonarQube                   | cyclomatic ≤ 8     |

**Workflow** (GitHub Actions)

1. Restore Node dependencies from cache.
2. Lint, type-check, unit tests (Node 24).
3. Build Storybook and a feature-flagged bundle for staging.
<<<<<<< HEAD
4. SonarQube analysis and budget checks (configured by
   [sonar-project.properties](../sonar-project.properties)).
5. Semantic-release creates Git tag, changelog and Chrome-Store zip.
=======
4. SonarQube analysis and budget checks.
5. Semantic-release creates a Git tag, updates the repository root
   `CHANGELOG.md` with release notes and generates a Chrome-Store zip.
>>>>>>> 3c71e0d4
6. Automatic rollback uses the previously published artefact (see
   **DEPLOYMENT.md** for details).

---

## 7 Automated Code Review & Enforcement

- CI checks fail pull requests if complexity, coverage or lint targets fall
  short.
- **Conventional Commits** enforced by commit-lint.
- Every PR must pass all CI gates; manual reviewers are optional.
- **CodeQL** scan adds static-analysis findings to the check suite (workflow:
  [.github/workflows/codeql.yml](../.github/workflows/codeql.yml)).

---

## 8 Security & Threat Model (summary)

| Asset         | Threat                           | Mitigation                                                        |
| ------------- | -------------------------------- | ----------------------------------------------------------------- |
| Board content | Malicious SVG / script injection | Deep schema validation, CSP sandbox in iframe                     |
| Layout Worker | DOS via oversized graphs         | Node cap 5 000, timeout 5 s                                       |
| Supply-chain  | Malicious dependency             | SLSA-compliant provenance, `npm audit` blocks build               |
| User data     | Privacy breach                   | No external storage; all data stays on Miro board                 |
| OAuth tokens  | Leakage or misuse                | Tokens held in browser memory only, scope limited to `Files.Read` |

_Tokens are acquired via browser OAuth; no server stores credentials._

---

## 9 Progressive Delivery & Feature-Flag Governance

- Flags managed in **LaunchDarkly**; ownership tag **Product** or
  **Engineering**.
- Expiry date mandatory; nightly CLI prunes stale flags to curb technical debt.
- Roll-out ladder: internal → 5 % → 25 % → 100 %, with error and performance
  dashboards in Datadog.

---

## 10 Extensibility

### 10.1 Add a New Widget Type

1. Extend **GraphProcessor** schema.
2. Provide default ELK options (see [LAYOUT_OPTIONS.md](LAYOUT_OPTIONS.md)).
3. Implement **BoardBuilder.createWidget**.
4. Register inverse command in **CardProcessor** for undo.
5. Add tests and a Storybook example.
6. Document API in **COMPONENTS.md** under “Widget Catalogue”.

### 10.2 Plugin Hooks

| Hook       | Timing                       | Typical use                         |
| ---------- | ---------------------------- | ----------------------------------- |
| beforeSync | just before writing to board | mutate graph, add analytics context |
| afterSync  | after widgets are placed     | custom telemetry                    |
| onError    | centralised error boundary   | fallback UI, Sentry capture         |

---

## 11 UI / UX Practices

- Only **Stack**, **Cluster**, **Grid** layout primitives – no raw flex/grid.
- State machines (XState) for multi-step flows.
- Colour, spacing, typography tokens come directly from Miro themes; no
  overrides (see **FOUNDATION.md**).
- Visual regress tests run against both Light and Dark themes provided by Miro.
- WCAG 2.2 AA: contrast ≥ 4 . 5 : 1; reflow at 400 %.
- Provide five-second friction-free undo after large imports.

---

## 12 Performance & Scalability

- Worker pool size = CPU cores − 1 (max 4).
- IndexedDB caches ELK layouts keyed by graph hash.
- Diff-sync on board updates – never full re-render.
- WebAssembly ELK optional behind feature flag.
- Telemetry (posthog-js) tracks layout duration and error rate; thresholds feed
  Sonar dashboards.

---

## 13 Observability & Monitoring

| Concern       | Tool         | Signal                      |
| ------------- | ------------ | --------------------------- |
| JS errors     | Sentry       | Error rate, stack trace     |
| Performance   | Datadog RUM  | Layout time, FPS            |
| Feature flags | LaunchDarkly | Error delta versus baseline |
| Accessibility | manual QA    | Issues logged per build     |

Deployment, rollback and monitoring hooks are documented in **DEPLOYMENT.md**.

---

## 14 Roadmap (next 6 months)

| Idea                   | Value statement                              | Reference         |
| ---------------------- | -------------------------------------------- | ----------------- |
| AI-assisted Layout     | 30 % faster diagram creation                 | research spike Q3 |
| Live Co-editing        | Shared cursors for workshops                 | prototype Q4      |
| Micro-frontend Plugins | Teams deploy features independently          | RFC-002           |
| Serverless Validation  | Cuts client bundle by 15 %                   | POC branch        |
| Edge Caching           | First-paint layout < 200 ms for repeat users | infra epic        |

---

## 15 Appendix: Coding Conventions

See [CODE_STYLE.md](CODE_STYLE.md) for detailed style rules.

- File names: PascalCase.tsx for React, kebab-case.ts for util.
- Import order: std → vendor → local, alphabetical within group.
- No raw grid-column in style blocks (enforced by custom ESLint rule).
- PR template checklist: coverage, complexity, a11y, dark-mode snapshot,
  CHANGELOG entry. Add a bullet under the `Unreleased` heading when submitting a
  pull request.<|MERGE_RESOLUTION|>--- conflicted
+++ resolved
@@ -103,15 +103,9 @@
 1. Restore Node dependencies from cache.
 2. Lint, type-check, unit tests (Node 24).
 3. Build Storybook and a feature-flagged bundle for staging.
-<<<<<<< HEAD
 4. SonarQube analysis and budget checks (configured by
    [sonar-project.properties](../sonar-project.properties)).
 5. Semantic-release creates Git tag, changelog and Chrome-Store zip.
-=======
-4. SonarQube analysis and budget checks.
-5. Semantic-release creates a Git tag, updates the repository root
-   `CHANGELOG.md` with release notes and generates a Chrome-Store zip.
->>>>>>> 3c71e0d4
 6. Automatic rollback uses the previously published artefact (see
    **DEPLOYMENT.md** for details).
 
