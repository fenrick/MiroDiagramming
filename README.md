--- conflicted
+++ resolved
@@ -424,17 +424,10 @@
 executes lint checks, type verification, unit tests, the production build and
 the Storybook build in sequence. Semantic release is intentionally skipped.
 
-<<<<<<< HEAD
 Pull requests trigger the unified `ci.yml` workflow to run linting, type checks,
 unit tests and production builds for both the Python backend and the React
 client. Pushes to `main` additionally invoke `repo-sonar.yml`, `repo-codeql.yml`
 and `repo-release.yml` for coverage, static analysis and packaging tasks.
-=======
-Pull requests trigger the `client-*` workflows and the `ci.yml` workflow—which
-runs Python and Node jobs—to execute linters, type checks and unit tests.
-Pushes to `main` additionally invoke `repo-sonar.yml`, `repo-codeql.yml` and
-`repo-release.yml` for coverage, static analysis and packaging tasks.
->>>>>>> 420a2d02
 
 ```bash
 npm run ci:local
