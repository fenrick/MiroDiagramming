--- conflicted
+++ resolved
@@ -1,12 +1,6 @@
-<<<<<<< HEAD
-# Miro JSON Diagram App
-
-This app shows how to import a graph from a JSON file and render it on a Miro board using automatic layout.
-=======
 # Miro JSON Graph Diagram App
 
 This project demonstrates how to import a JSON description of a graph and build a diagram on a Miro board. The application uses the **Eclipse Layout Kernel (ELK)** to arrange nodes and edges automatically. Shapes are generated from templates and each element can carry metadata that controls its appearance and placement.
->>>>>>> ac784894
 
 ## Uploading JSON Graphs
 
@@ -16,22 +10,7 @@
 
 ## ELK Layout
 
-<<<<<<< HEAD
-- [Miro JSON Diagram App](#miro-json-diagram-app)
-- [👨🏻‍💻 App Demo](#-app-demo)
-- [📒 Table of Contents](#-table-of-contents)
-- [📹 Associated Video ](#-associated-video-)
-- [⚙️ Included Features ](#️-included-features-)
-- [🛠️ Tools and Technologies ](#️-tools-and-technologies-)
-- [✅ Prerequisites ](#-prerequisites-)
-- [📖 Associated Developer Tutorial ](#-associated-developer-tutorial-)
-- [🏃🏽‍♂️ Run the app locally ](#️-run-the-app-locally-)
-- [🗂️ Folder structure ](#️-folder-structure-)
-- [🫱🏻‍🫲🏽 Contributing ](#-contributing-)
-- [🪪 License ](#-license-)
-=======
 The layout step leverages the ELK algorithm to compute positions for all nodes. You can provide layout hints in each node's metadata to influence spacing or layering. The engine runs automatically when a graph is uploaded.
->>>>>>> ac784894
 
 ## Template‑Based Shapes
 
@@ -47,7 +26,6 @@
 
 ## Setup
 
-<<<<<<< HEAD
 - [Miro Web SDK](https://developers.miro.com/docs/web-sdk-reference)
   - [miro.board.ui.openPanel()](https://developers.miro.com/docs/ui_boardui#openpanel)
   - [miro.board.experimental.createMindmapNode()](https://developers.miro.com/docs/experimental_experimental#createmindmapnode)
@@ -75,17 +53,11 @@
 1. Run `npm install` to install dependencies.
 2. Run `npm start` to start developing. \
    Your URL should be similar to this example:
-=======
-1. Install dependencies:
-   ```bash
-   npm install
->>>>>>> ac784894
    ```
 2. Start the development server:
    ```bash
    npm start
    ```
-<<<<<<< HEAD
 3. Open the [app manifest editor](https://developers.miro.com/docs/manually-create-an-app#step-2-configure-your-app-in-miro) by clicking **Edit in Manifest**. \
    In the app manifest editor, configure the app as follows, and then click save:
 
@@ -130,8 +102,5 @@
 If you want to contribute to this example, or any other Miro Open Source project, please review [Miro's contributing guide](https://github.com/miroapp/app-examples/blob/main/CONTRIBUTING.md).
 
 # 🪪 License <a name="license"></a>
-=======
-3. Load or update shape templates in `templates/shapeTemplates.json` and refresh the app if changes are made.
->>>>>>> ac784894
 
 After starting the server open your Miro board and run the app to upload JSON graphs and automatically create diagrams.