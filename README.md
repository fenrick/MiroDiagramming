--- conflicted
+++ resolved
@@ -346,10 +346,7 @@
   locally or in Docker.
 - [Server Modules](docs/SERVER_MODULES.md) details the planned .NET API layout.
 - [Miro API Costs](docs/MIRO_API_COSTS.md) explains why we cache shapes and avoid expensive board calls.
-<<<<<<< HEAD
-=======
 - [ShapesController](docs/SERVER_MODULES.md#3-controllers) handles create, update and delete of Miro widgets via the backend cache.
->>>>>>> eb7011ec
 - [Components Catalogue](docs/COMPONENTS.md) documents reusable React
   components.
 - [Design Foundation](docs/FOUNDATION.md) explains tokens and theming rules.
