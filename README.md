# Miro JSON Graph Diagram App

This project demonstrates how to import a JSON description of a graph and build
a diagram on a Miro board. The application uses the **Eclipse Layout Kernel
(ELK)** to arrange nodes and edges automatically. Shapes are generated from
templates and each element can carry metadata that controls its appearance and
placement.

## Uploading JSON Content

1. Click the app icon on your Miro board.
2. In the **Create** tab choose whether to import a diagram or cards.
3. Select a `.json` file. Diagrams require `nodes` and `edges` while the cards
   option expects an object with a `cards` array.
4. Once processed, widgets are placed on the board using the selected mode.
5. See [`tests/fixtures/sample-cards.json`](tests/fixtures/sample-cards.json)
   for a cards format example.

### Card JSON Format

Each card entry must specify a `title`. All other properties are optional:

- `description`: Markdown or plain text body
- `tags`: array of tag names to assign
- `style`: card appearance (theme and background)
- `fields`: custom preview fields shown on the card
- `taskStatus`: Kanban status such as `to-do`

Omitting the `fields` property leaves the card without preview items.

## ELK Layout

The layout step leverages the ELK algorithm to compute positions for all nodes.
You can provide layout hints in each node's metadata to influence spacing or
layering. The engine runs automatically when a graph is uploaded.

## Template‑Based Shapes

Shape templates live in
[`templates/shapeTemplates.json`](templates/shapeTemplates.json). Each template
defines the shape type, size and base styles. When a node specifies a `template`
value in its metadata the corresponding template is applied. Edit this file or
add new entries to customize the available shapes. Connector appearance is
configured in
[ `templates/connectorTemplates.json`](templates/connectorTemplates.json) which
controls line color, caps and font. The templates now include `Decision` and
`StartEnd` shapes useful for flowcharts.

To add your own templates create new entries in these JSON files and reference
them by name in your graph metadata. The app reloads templates on startup so
changes are picked up automatically.

Additional details and a sample dataset are provided in
[`docs/TEMPLATES.md`](docs/TEMPLATES.md).

## Metadata Usage

Nodes may include a `metadata` object with any additional information. Typical
fields are:

- `template`: name of the shape template to use.
- `label`: text displayed on the shape.
- `elk`: optional layout properties passed directly to the ELK engine.
- `width` and `height`: optional dimensions overriding the template values.
- `connectorTemplate`: template name for edge styling.
- Connector endpoints snap to the sides suggested by the ELK layout.
- Note: groups cannot store metadata. When a template does create a group the
  metadata is applied to each element within the group instead. Simple templates
  set the label directly on the shape to avoid grouping.

## Sample Graph

A small example is provided in
[tests/fixtures/sample-graph.json](tests/fixtures/sample-graph.json):

```json
{
  "nodes": [
    { "id": "n1", "label": "Customer", "type": "Role" },
    { "id": "n2", "label": "Service", "type": "BusinessService" }
  ],
  "edges": [{ "from": "n1", "to": "n2", "label": "uses" }]
}
```

## Nested Layouts

Hierarchical data where children are contained within parent shapes can be
<<<<<<< HEAD
visualised using the **Nested** layout option in the Diagram tab. Positions and
container sizes are computed entirely by the ELK engine for consistent spacing.
Nodes are sorted alphabetically by default or via a custom metadata key. A
three‑level sample dataset is available at
=======
visualised using the **Nested** layout option in the Diagram tab. The positions
are computed by the ELK engine for consistent spacing. Nodes are sorted
alphabetically by default or via a custom metadata key. A three‑level sample
dataset is available at
>>>>>>> 73181864
[tests/fixtures/sample-hier.json](tests/fixtures/sample-hier.json). Simply
select **Nested** and import this file to see parent widgets sized to fit their
children. If a standard flat graph is supplied instead, the importer will raise
an error indicating an invalid hierarchy.

## Accessibility

The import panel is keyboard accessible. The drop area includes an ARIA label
and hidden instructions so screen readers announce how to operate it. Focus the
area with the Tab key and press **Enter** to open the file picker. The mode
selection radios are grouped with a descriptive label.

## Additional Tools

The sidebar exposes extra tabs to manipulate existing widgets:

- **Resize** allows copying a widget size and applying it to others. You can
  also type width and height manually. When a size is copied the same button
  becomes a **Reset Copy** action so you can quickly revert. The tool displays
  conversions between board units, millimetres and inches based on the ratio
  `96 units = 1 inch`.
- **Style** sets common style properties like fill colour or border width on all
  selected items. The tab shows the current fill colour swatch and updates when
  the selection changes. A slider lightens or darkens the colour while keeping
  the text readable.
- **Grid** arranges widgets into a grid with options for sorting and grouping
  the result.
- **Templates** inserts prebuilt diagrams from the templates catalog.
- **Export** allows saving the board to PNG, SVG, BPMN or Markdown.
- **Data** configures live data bindings to external sources.
- **Comment** lists discussion threads and lets you reply inline.

## Setup

- [Miro Web SDK](https://developers.miro.com/docs/web-sdk-reference)
  - [miro.board.ui.openPanel()](https://developers.miro.com/docs/ui_boardui#openpanel)

## 🛠️ Tools and Technologies <a name="tools"></a>

- [React](https://react.dev/)
- [TypeScript](https://www.typescriptlang.org/)
- [Vite](https://vitejs.dev/)

## Styling with Mirotone

The CSS for this project imports
[`mirotone/dist/styles.css`](https://www.mirotone.xyz/css) in
[`src/assets/style.css`](src/assets/style.css) to match the Miro UI. When adding
new UI elements reuse the Mirotone utility classes such as `button`,
`button-primary` and the grid helpers so your components align with existing
styles. Avoid custom CSS when a utility class exists. Interactive elements
should use the wrapper components under `src/ui/components/legacy`.

## Form Design Guidelines

When creating forms use the wrapper components so your inputs and buttons match
the rest of the UI. These guidelines help keep layouts consistent:

- Use `InputField` to pair labels with their controls.
- Group related fields using `FormGroup` to maintain spacing and a clear
  vertical rhythm.
- Arrange elements with the 12‑column grid classes (`cs*`/`ce*`) so forms remain
  responsive.
- Use values from `src/ui/tokens.ts` for margins and padding instead of
  hard‑coded numbers.
- When customisation is needed prefer extending Mirotone variables over creating
  bespoke CSS classes.
- Stick to the provided `Button` component and choose the `primary` variant for
  the main action. Place secondary actions on the right using the `buttons`
  wrapper as seen in the tabs.
- Keep labels short and descriptive. When extra context is required add a
  `Paragraph` element next to the fields.
- For drag‑and‑drop zones include an ARIA label and hidden instructions so
  screen readers describe the workflow.

## ✅ Prerequisites <a name="prerequisites"></a>

- You have a [Miro account](https://miro.com/signup/).
- You're [signed in to Miro](https://miro.com/login/).
- Your Miro account has a
  [Developer team](https://developers.miro.com/docs/create-a-developer-team).
- Your development environment includes
  [Node.js](https://nodejs.org/en/download) v18 or v20.
- All examples use `npm` as a package manager and `npx` as a package runner.

## 🏃🏽‍♂️ Run the app locally <a name="run"></a>

1. Run `npm install` to install dependencies.
2. Run `npm start` to start the development server. \
   Your URL should be similar to this example:

```
 http://localhost:3000
```

3. Open the
   [app manifest editor](https://developers.miro.com/docs/manually-create-an-app#step-2-configure-your-app-in-miro)
   by clicking **Edit in Manifest**. \
   In the app manifest editor, configure the app as follows, and then click
   save:

```yaml
# See https://developers.miro.com/docs/app-manifest on how to use this
appName: JSON Diagram
sdkVersion: SDK_V2
sdkUri: http://localhost:3000
scopes:
  - boards:read
  - boards:write
```

4. Go back to your app home page, and under the `Permissions` section, you will
   see a blue button that says `Install app and get OAuth token`. Click that
   button. Then click on `Add` as shown in the video below. <b>In the video we
   install a different app, but the process is the same regardless of the
   app.</b>

> ⚠️ We recommend to install your app on a
> [developer team](https://developers.miro.com/docs/create-a-developer-team)
> while you are developing or testing apps.⚠️

https://github.com/miroapp/app-examples/assets/10428517/1e6862de-8617-46ef-b265-97ff1cbfe8bf

5. Go to your developer team, and open your boards.
6. Click on the plus icon from the bottom section of your left sidebar. If you
   hover over it, it will say `More apps`.
7. Search for your app `JSON Diagram` or whatever you chose to name it. Click on
   your app to use it, as shown in the video below. <b>In the video we search
   for a different app, but the process is the same regardless of the app.</b>

https://github.com/horeaporutiu/app-examples-template/assets/10428517/b23d9c4c-e785-43f9-a72e-fa5d82c7b019

## Testing

Before running the checks make sure dependencies are installed:

```bash
npm install
```

Then validate the codebase with:

```bash
npm run typecheck --silent
npm test --silent
npm run lint --silent
npm run prettier --silent
```

These commands perform TypeScript type checking, execute the Jest suite, run
ESLint and format files with Prettier. Run them before committing so code
conforms to the repository guidelines.

## 🗂️ Folder structure <a name="folder"></a>

```
.
├── src
│   ├── core
│   │   ├── graph
│   │   ├── layout
│   │   └── utils
│   ├── ui
│   │   ├── components
│   │   ├── hooks
│   │   └── pages
│   └── app
├── public         // icons and i18n JSON
├── scripts        // build helpers
└── index.html     // entry point specified as App URL
```

## 📚 Additional Design Docs

- [Architecture](docs/ARCHITECTURE.md) explains how the source modules are
  organised.
- [Tab Overview](docs/TABS.md) describes the sidebar tabs and their purpose.
- [Deployment & Build Guide](docs/DEPLOYMENT.md) explains how to build and host
  the bundle.
- [Components Catalogue](docs/COMPONENTS.md) documents reusable React
  components.
- [Design Foundation](docs/FOUNDATION.md) explains tokens and theming rules.
- [Code Style](docs/CODE_STYLE.md) outlines formatting and naming rules.
- [UI Patterns](docs/PATTERNS.md) shows common layouts and best practices.

## 🫱🏻‍🫲🏽 Contributing <a name="contributing"></a>

Please read [CONTRIBUTING.md](CONTRIBUTING.md) for contribution guidelines and
the development workflow.

## 🪪 License <a name="license"></a>

This software is released into the public domain under [The Unlicense](LICENSE).
See the LICENSE file for details.<|MERGE_RESOLUTION|>--- conflicted
+++ resolved
@@ -86,17 +86,10 @@
 ## Nested Layouts
 
 Hierarchical data where children are contained within parent shapes can be
-<<<<<<< HEAD
 visualised using the **Nested** layout option in the Diagram tab. Positions and
 container sizes are computed entirely by the ELK engine for consistent spacing.
 Nodes are sorted alphabetically by default or via a custom metadata key. A
 three‑level sample dataset is available at
-=======
-visualised using the **Nested** layout option in the Diagram tab. The positions
-are computed by the ELK engine for consistent spacing. Nodes are sorted
-alphabetically by default or via a custom metadata key. A three‑level sample
-dataset is available at
->>>>>>> 73181864
 [tests/fixtures/sample-hier.json](tests/fixtures/sample-hier.json). Simply
 select **Nested** and import this file to see parent widgets sized to fit their
 children. If a standard flat graph is supplied instead, the importer will raise
