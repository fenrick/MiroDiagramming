--- conflicted
+++ resolved
@@ -20,12 +20,8 @@
   },
   "dependencies": {
     "d3-dsv": "^3.0.1",
-<<<<<<< HEAD
     "elkjs": "^0.10.0",
-    "mirotone": "4",
-=======
     "mirotone": "^5.3.2",
->>>>>>> a24824e5
     "react": "^18.2.0",
     "react-dom": "^18.2.0",
     "react-dropzone": "^14.2.3"
