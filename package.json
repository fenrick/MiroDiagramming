--- conflicted
+++ resolved
@@ -31,26 +31,18 @@
   },
   "dependencies": {
     "d3-dsv": "^3.0.1",
-<<<<<<< HEAD
     "elkjs": "^0.8.2",
     "mirotone": "^2.0.9",
     "react-dom": "^18.3.1",
     "react-dropzone": "^14.3.8",
     "react": "^18.3.1",
     "xlsx": "^0.18.5"
-=======
-    "elkjs": "^0.10.0",
-    "mirotone": "^5.3.2",
-    "react": "^19.1.0",
-    "react-dom": "^19.1.0",
-    "react-dropzone": "^14.3.8"
->>>>>>> 83582fc3
+
   },
   "devDependencies": {
     "@commitlint/cli": "^19.8.1",
     "@commitlint/config-conventional": "^19.8.1",
     "@mirohq/websdk-types": "^2.16.1",
-<<<<<<< HEAD
     "@testing-library/dom": "^9.3.4",
     "@testing-library/jest-dom": "^6.6.3",
     "@testing-library/react": "^14.3.1",
@@ -66,30 +58,10 @@
     "eslint-plugin-react": "^7.37.5",
     "eslint": "^8.57.1",
     "jsdom": "^24.1.3",
-=======
-    "@testing-library/dom": "^10.4.0",
-    "@testing-library/jest-dom": "^6.6.3",
-    "@testing-library/react": "^16.3.0",
-    "@types/d3-dsv": "^3.0.7",
-    "@types/jest": "^30.0.0",
-    "@types/node": "^24.0.7",
-    "@types/react": "^19.1.8",
-    "@types/react-dom": "^19.1.6",
-    "@typescript-eslint/eslint-plugin": "^8.35.0",
-    "@typescript-eslint/parser": "^8.35.0",
-    "@vitejs/plugin-react": "^4.6.0",
-    "@vitest/coverage-v8": "^3.2.4",
-    "eslint": "^9.30.0",
-    "eslint-plugin-react": "^7.37.5",
-    "jsdom": "^26.1.0",
->>>>>>> 83582fc3
     "prettier": "^3.6.2",
     "semantic-release": "^24.2.5",
     "stylelint-config-standard": "^38.0.0",
-<<<<<<< HEAD
     "stylelint": "^16.21.0",
-=======
->>>>>>> 83582fc3
     "typescript": "^5.8.3",
     "vite": "^7.0.0",
     "vitest": "^3.2.4"
