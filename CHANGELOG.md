# [1.18.0](https://github.com/fenrick/MiroDiagramming/compare/v1.17.0...v1.18.0) (2025-07-02)


### Features

* **ui:** rename create tab to diagrams ([98d607f](https://github.com/fenrick/MiroDiagramming/commit/98d607faf54ba8a1a89696632310927d87a2fddd))

# [1.17.0](https://github.com/fenrick/MiroDiagramming/compare/v1.16.1...v1.17.0) (2025-07-02)


### Bug Fixes

* form layout ([d085888](https://github.com/fenrick/MiroDiagramming/commit/d0858887c9936a773b76de7459321f7643764df3))
* husky install deprecated ([0d1cb5e](https://github.com/fenrick/MiroDiagramming/commit/0d1cb5e3496c7e41bca59237d222c5c4c0d4f281))
* layout corrections ([9c8ffcd](https://github.com/fenrick/MiroDiagramming/commit/9c8ffcd0b1daee0a6fe880bf855eb07d63310e73))
* **layout:** skip spacer nodes in results ([c9307ac](https://github.com/fenrick/MiroDiagramming/commit/c9307ace285707f5b4d925e8af927fa05faa7dff))
* move to component ([f8c91fd](https://github.com/fenrick/MiroDiagramming/commit/f8c91fd92022dabd047265de1a9217a0007bc116))
* rename tab ([4599771](https://github.com/fenrick/MiroDiagramming/commit/459977170324e86fa9626286bb3ef4673908ec53))
* update package.json ([5d15ce1](https://github.com/fenrick/MiroDiagramming/commit/5d15ce1b7f84a2ab9b9273628eda8ccb72036055))


### Features

* **build:** add local CI script ([1ad4bd5](https://github.com/fenrick/MiroDiagramming/commit/1ad4bd53e2bf17fc41c7205038c9b46e075cc64e))
* **layout:** add recursive ELK preprocessor ([0d8c087](https://github.com/fenrick/MiroDiagramming/commit/0d8c0878d1ff74700937ab98629497e793d3e3e9))
* **layout:** integrate elk preprocessor and options ([bbacd8c](https://github.com/fenrick/MiroDiagramming/commit/bbacd8c5c3c948b33bc4f8c9fdf2e16fa3edaf34))
* square aspect ratio ([9dc3e78](https://github.com/fenrick/MiroDiagramming/commit/9dc3e78a1114abf8bfe6c1c097e4c9f0e26f5ae9))


### Performance Improvements

* aspect-ratio.ts ([6cab979](https://github.com/fenrick/MiroDiagramming/commit/6cab9798890ed01f16dcad2be27cb3feee557dc4))
* missed this ([a81ccd3](https://github.com/fenrick/MiroDiagramming/commit/a81ccd361a0e6a7f936fab00dd768a7ae1f2e9d4))
* prettier ([bf2e29c](https://github.com/fenrick/MiroDiagramming/commit/bf2e29c7f0d7cc88beaa304ca6eec56711f64e96))
* prettier ([52248cc](https://github.com/fenrick/MiroDiagramming/commit/52248cca7d92fc42b56c4f7864f111c790801f91))

## [1.16.1](https://github.com/fenrick/MiroDiagramming/compare/v1.16.0...v1.16.1) (2025-07-01)


### Performance Improvements

* ci.yml ([ccb7989](https://github.com/fenrick/MiroDiagramming/commit/ccb79893027332673a866ba17debd248867e1c66))
* update TabGrid.tsx ([a5bb3c1](https://github.com/fenrick/MiroDiagramming/commit/a5bb3c184cee3a73ec17bd62157740e97f00c361))
* update TabGrid.tsx ([c3f2c25](https://github.com/fenrick/MiroDiagramming/commit/c3f2c2578e5b810fedd97818439605047ae67d2b))

# [1.16.0](https://github.com/fenrick/MiroDiagramming/compare/v1.15.2...v1.16.0) (2025-07-01)


### Features

* **ui:** expose tab panels with ARIA role ([a90df9f](https://github.com/fenrick/MiroDiagramming/commit/a90df9f871861388e597b866f2961b0ec093fd78))

## [1.15.2](https://github.com/fenrick/MiroDiagramming/compare/v1.15.1...v1.15.2) (2025-07-01)


### Bug Fixes

* **tests:** remove orig variable and avoid state mocking ([677b809](https://github.com/fenrick/MiroDiagramming/commit/677b8095cdcf8bc362b3b497881fb28e29fc5e6a))

## [1.15.1](https://github.com/fenrick/MiroDiagramming/compare/v1.15.0...v1.15.1) (2025-07-01)


### Bug Fixes

* **ui:** remove redundant dialog role ([5368a22](https://github.com/fenrick/MiroDiagramming/commit/5368a22eeab503e18f39932a03f7295fee8866a9))

# [1.15.0](https://github.com/fenrick/MiroDiagramming/compare/v1.14.0...v1.15.0) (2025-07-01)


### Features

* **ui:** unify tab bar component ([2644b61](https://github.com/fenrick/MiroDiagramming/commit/2644b6111013ecee4dc7daef83086e479c07a833))

# [1.14.0](https://github.com/fenrick/MiroDiagramming/compare/v1.13.0...v1.14.0) (2025-07-01)


### Features

* **ui:** improve tab navigation accessibility ([cf3ef09](https://github.com/fenrick/MiroDiagramming/commit/cf3ef09eda00babc7aec776e1362f87fd8688ca1))
* **ui:** introduce tools tab with subtabs ([554a4e6](https://github.com/fenrick/MiroDiagramming/commit/554a4e6be579e62b7c07cd68e0e24a2b016bdd0d))
* **utils:** add color mixing function ([3aa2adc](https://github.com/fenrick/MiroDiagramming/commit/3aa2adc3466cfe7104309966b3a0edcc5c676c8a))

# [1.13.0](https://github.com/fenrick/MiroDiagramming/compare/v1.12.1...v1.13.0) (2025-07-01)


### Bug Fixes

* **style:** add missing semicolons ([e1ad64b](https://github.com/fenrick/MiroDiagramming/commit/e1ad64b78703a6b5eabd8a07f2cfa0f3acf91711))
* **ui:** remove metadata casts in row hook ([e41686e](https://github.com/fenrick/MiroDiagramming/commit/e41686e66e1a712e3cc7f85edc318dcda8b3c17f))


### Features

* **sync:** type widget extraction ([d567e11](https://github.com/fenrick/MiroDiagramming/commit/d567e11ffac6fca3c80c5b7485537ea21493a087))
* **ui:** improve modal accessibility ([1fe800a](https://github.com/fenrick/MiroDiagramming/commit/1fe800aeb91a1b3e494fcadb874f7b8f6efb3f3d))

## [1.12.1](https://github.com/fenrick/MiroDiagramming/compare/v1.12.0...v1.12.1) (2025-07-01)


### Bug Fixes

* style issues ([f69acd6](https://github.com/fenrick/MiroDiagramming/commit/f69acd66cecd9f8d5ddc7a4dbf91f6848c4c0291))
* **style:** add button type to StyleTab ([e078c17](https://github.com/fenrick/MiroDiagramming/commit/e078c17b417749ad32d5f99b2a592df0c71de042))
* **tabs:** adjust selectors and tests ([4298f65](https://github.com/fenrick/MiroDiagramming/commit/4298f656d518ca7a166a261a7e7f0e1c94f1d2e7))

# [1.12.0](https://github.com/fenrick/MiroDiagramming/compare/v1.11.2...v1.12.0) (2025-07-01)


### Features

* **core:** load exceljs from cdn ([6ebfff8](https://github.com/fenrick/MiroDiagramming/commit/6ebfff8a39ff19f9761f78abe66c8a4e17f19080))

## [1.11.2](https://github.com/fenrick/MiroDiagramming/compare/v1.11.1...v1.11.2) (2025-07-01)


### Bug Fixes

* prettier to ignore CHANGELOG.md ([f8aecd2](https://github.com/fenrick/MiroDiagramming/commit/f8aecd2b95f2f4effca80568a9aa4ee9fd427fb0))

## [1.11.1](https://github.com/fenrick/MiroDiagramming/compare/v1.11.0...v1.11.1) (2025-06-30)


### Bug Fixes

* **core:** improve excel loader and UI ([758294e](https://github.com/fenrick/MiroDiagramming/commit/758294e9b7ada1479e24b5a2b3b9cf2c91c11b29))

# [1.11.0](https://github.com/fenrick/MiroDiagramming/compare/v1.10.0...v1.11.0) (2025-06-30)

### Bug Fixes

- **app:** prefix custom event
  ([e995a1c](https://github.com/fenrick/MiroDiagramming/commit/e995a1c2041caf47cfeaa87d1f86273f6accde06))
- **core:** replace xlsx with exceljs
  ([68e81c5](https://github.com/fenrick/MiroDiagramming/commit/68e81c57bf20e9e47aba539cf303a1252a89c112))

### Features

- **resize:** add scaling controls
  ([6a639d1](https://github.com/fenrick/MiroDiagramming/commit/6a639d1644bdd3cb2aa239bb586268d628f291d8))
- **ui:** add frame locking option
  ([b173648](https://github.com/fenrick/MiroDiagramming/commit/b17364825236314b31a08de91a5a7ce2e1309273))

# [1.10.0](https://github.com/fenrick/MiroDiagramming/compare/v1.9.0...v1.10.0) (2025-06-30)

### Bug Fixes

- add button role
  ([eab2023](https://github.com/fenrick/MiroDiagramming/commit/eab2023d2f229b7889fc03088aa711e4c3357bd0))
- **auth:** use secure random generator
  ([5f3e0f6](https://github.com/fenrick/MiroDiagramming/commit/5f3e0f65d18971a870bcb3def2db23343beeb710))
- **board:** remove redundant type assertion
  ([94ec991](https://github.com/fenrick/MiroDiagramming/commit/94ec99173da8bf5d088db6e66a196a90c7667bdf))
- **core:** apply code quality improvements
  ([0692c78](https://github.com/fenrick/MiroDiagramming/commit/0692c78d7fceb7a89a1d51a6e29cb879a8bb4de0))
- **core:** improve utils and accessibility
  ([c3ee8d3](https://github.com/fenrick/MiroDiagramming/commit/c3ee8d36134e240636dc22a499701c9f24c44f62))
- improve fill color fallback logic in style presets
  ([d1a8812](https://github.com/fenrick/MiroDiagramming/commit/d1a8812d01cdd794301727c09e441163332396dd))
- make computePosition public and update tests
  ([a77e0b6](https://github.com/fenrick/MiroDiagramming/commit/a77e0b67f2dd550c043ddf7fed0940b1b8ad7dc0))
- **modal:** add keyboard handler to backdrop
  ([40d8b32](https://github.com/fenrick/MiroDiagramming/commit/40d8b325b3969434ba02e2992e88133652042884))
- **modal:** improve accessibility and drop handling
  ([0bd05ef](https://github.com/fenrick/MiroDiagramming/commit/0bd05ef7252a9e3b234731b9d656a4af9f6af701))
- **modal:** update tests to query accessible elements
  ([b5de56f](https://github.com/fenrick/MiroDiagramming/commit/b5de56f707a86f3d29f2fa87795c209368ba14c1))
- refactor node dimension resolution logic
  ([829c904](https://github.com/fenrick/MiroDiagramming/commit/829c904387c6546a4273181514fd49e0b2844a26))
- refactor useDebouncedSearch destructuring in SearchTab
  ([00a47a8](https://github.com/fenrick/MiroDiagramming/commit/00a47a832d4d36c79e94ef674d03ac6c3592efe1))
- remove unnecessary eslint-disable-next-line complexity comments
  ([a7d6055](https://github.com/fenrick/MiroDiagramming/commit/a7d6055263fe7d8758f7a1a1d196e8050a43f2c8))
- simplify fill color extraction in templateToPreset
  ([172d5a7](https://github.com/fenrick/MiroDiagramming/commit/172d5a7739f1c8acc786301760906643bb35385a))
- **tests:** wrap width change in act
  ([84169c0](https://github.com/fenrick/MiroDiagramming/commit/84169c0ad1b6c399b6e56ce59959488ad8bfad33))
- **ui:** remove dead modal handlers
  ([fcb6ecd](https://github.com/fenrick/MiroDiagramming/commit/fcb6ecd7bc8f561c908c5ce5529d22e0ffdcd46a))
- **ui:** resolve template colors in style presets
  ([56ce20e](https://github.com/fenrick/MiroDiagramming/commit/56ce20eca2bb6d585c5679a39e2b0132fca4659e))
- **utils:** avoid regex backtracking in base64 encoding
  ([1883328](https://github.com/fenrick/MiroDiagramming/commit/188332885d5f7a0e91f9b7389c4f1a07d84961ce))
- valueOrDefault to use nullish coalescing
  ([0506b76](https://github.com/fenrick/MiroDiagramming/commit/0506b76d5776ca84e00a064925bd0e81c05d6671))

### Features

- **board:** extract shape style builder
  ([f0a2f40](https://github.com/fenrick/MiroDiagramming/commit/f0a2f408ffcc6d35a66573b9e93b8bbb74099820))
- **board:** refactor token resolution helpers
  ([ea08b12](https://github.com/fenrick/MiroDiagramming/commit/ea08b127d9687bf1fc87e2f63c62f14d23133e41))
- **core:** refactor data mapper helpers
  ([4bedd49](https://github.com/fenrick/MiroDiagramming/commit/4bedd49634630b58bbacd44818c174c935b5bbb1))
- **core:** refactor excel sync service
  ([d1e52cf](https://github.com/fenrick/MiroDiagramming/commit/d1e52cf5a1b8db3919b51efc6ac29c1ec2561a46))
- **graph:** support hierarchical file import
  ([b194ffb](https://github.com/fenrick/MiroDiagramming/commit/b194ffb0bd79c38aebecae017857991e2ccf0c58))
- **layout:** extract dimension helper
  ([ea677f6](https://github.com/fenrick/MiroDiagramming/commit/ea677f6d666ed1581fecbcf89a48553825739429))
- **ui:** add changelog tab
  ([60d4d7f](https://github.com/fenrick/MiroDiagramming/commit/60d4d7f0fe504f5d35ca745b2a03ceeebfdc309b))
- **ui:** merge arrange tools and changelog
  ([50a3d34](https://github.com/fenrick/MiroDiagramming/commit/50a3d348f003cc4fb6a579b4fa861d5cff1b9f62))

# Changelog

All notable changes to this project will be documented in this file.

The format is based on [Keep a Changelog](https://keepachangelog.com/en/1.0.0/).

## [Unreleased]

- Initial creation of changelog.
- Automatically convert hierarchical and flat graph files when imported.
- Refactor tab pages to use dedicated hooks for diagram, Excel and search logic.
- Consolidate row mapping into `mapRowsWith` utility.
- Document purposes of all modules under `src/core`, `src/board`, `src/ui` and
  `src/app`.
- Extract pure spacing functions into `spacing-layout.ts` and refactor board
  tools.
- Add `calculateGridPositions` helper around grid-layout internals.
- Replace sidebar form fieldsets with `TabGrid` layout and enforce button sizes.
- Migrate remaining tabs to grid layout with semantic headings and no forms.
- Add `ci:local` script to replicate CI pipeline locally.
- Switch TabGrid to apply Mirotone column classes instead of inline styles.
<<<<<<< HEAD
- Consolidate search filters into dropdown and add regex toggle in the search field.
- Support regex replacement when regex mode is enabled.
=======
- Allow reusing selected widgets when creating diagrams with options to move, layout or keep their position.
>>>>>>> 51755a1b
<|MERGE_RESOLUTION|>--- conflicted
+++ resolved
@@ -200,32 +200,4 @@
 - **ui:** add changelog tab
   ([60d4d7f](https://github.com/fenrick/MiroDiagramming/commit/60d4d7f0fe504f5d35ca745b2a03ceeebfdc309b))
 - **ui:** merge arrange tools and changelog
-  ([50a3d34](https://github.com/fenrick/MiroDiagramming/commit/50a3d348f003cc4fb6a579b4fa861d5cff1b9f62))
-
-# Changelog
-
-All notable changes to this project will be documented in this file.
-
-The format is based on [Keep a Changelog](https://keepachangelog.com/en/1.0.0/).
-
-## [Unreleased]
-
-- Initial creation of changelog.
-- Automatically convert hierarchical and flat graph files when imported.
-- Refactor tab pages to use dedicated hooks for diagram, Excel and search logic.
-- Consolidate row mapping into `mapRowsWith` utility.
-- Document purposes of all modules under `src/core`, `src/board`, `src/ui` and
-  `src/app`.
-- Extract pure spacing functions into `spacing-layout.ts` and refactor board
-  tools.
-- Add `calculateGridPositions` helper around grid-layout internals.
-- Replace sidebar form fieldsets with `TabGrid` layout and enforce button sizes.
-- Migrate remaining tabs to grid layout with semantic headings and no forms.
-- Add `ci:local` script to replicate CI pipeline locally.
-- Switch TabGrid to apply Mirotone column classes instead of inline styles.
-<<<<<<< HEAD
-- Consolidate search filters into dropdown and add regex toggle in the search field.
-- Support regex replacement when regex mode is enabled.
-=======
-- Allow reusing selected widgets when creating diagrams with options to move, layout or keep their position.
->>>>>>> 51755a1b
+  ([50a3d34](https://github.com/fenrick/MiroDiagramming/commit/50a3d348f003cc4fb6a579b4fa861d5cff1b9f62))