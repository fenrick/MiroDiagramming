/**
<<<<<<< HEAD
 * Calculate the position of a point relative to a node rectangle.
 *
 * @param node - The node rectangle with absolute coordinates and size.
 * @param pt - The absolute point to convert.
 * @returns Normalized coordinates where `(0,0)` is the top-left of the node and
 * `(1,1)` is the bottom-right.
=======
 * Convert an absolute point into fractional coordinates relative to a node's
 * bounding box.
 *
 * @param node - The target node with absolute position and dimensions.
 * @param pt - The absolute point to convert.
 * @returns The fractional position of the point within the node.
>>>>>>> bb35a9d9
 */
export function relativePosition(
  node: { x: number; y: number; width: number; height: number },
  pt: { x: number; y: number },
): { x: number; y: number } {
  return {
    x: (pt.x - node.x) / node.width,
    y: (pt.y - node.y) / node.height,
  };
}

export interface EdgeHint {
  startPosition?: { x: number; y: number };
  endPosition?: { x: number; y: number };
}

/**
<<<<<<< HEAD
 * Derive layout hints for edges using a processed ELK layout.
 *
 * Each hint contains the relative start and end positions of the connector so
 * that links can be recreated consistently on undo.
 *
 * @param graph - Source graph describing edge connections.
 * @param layout - Absolute coordinates computed by the layout engine.
 * @returns Array of relative start/end positions per edge.
=======
 * Calculate edge hints describing where each edge connects to its source and
 * target nodes in relative coordinates.
 *
 * @param graph - Graph data containing edge definitions.
 * @param layout - Layout result with absolute node positions and edge points.
 * @returns A list of edge hints mapping each edge's start and end positions.
>>>>>>> bb35a9d9
 */
export function computeEdgeHints(
  graph: { edges: Array<{ from: string; to: string }> },
  layout: {
    nodes: Record<
      string,
      { x: number; y: number; width: number; height: number }
    >;
    edges: Array<{
      startPoint: { x: number; y: number };
      endPoint: { x: number; y: number };
    }>;
  },
): EdgeHint[] {
  return layout.edges.map((edge, i) => {
    const src = layout.nodes[graph.edges[i].from];
    const tgt = layout.nodes[graph.edges[i].to];
    return {
      startPosition: relativePosition(src, edge.startPoint),
      endPosition: relativePosition(tgt, edge.endPoint),
    };
  });
}<|MERGE_RESOLUTION|>--- conflicted
+++ resolved
@@ -1,19 +1,10 @@
 /**
-<<<<<<< HEAD
- * Calculate the position of a point relative to a node rectangle.
- *
- * @param node - The node rectangle with absolute coordinates and size.
- * @param pt - The absolute point to convert.
- * @returns Normalized coordinates where `(0,0)` is the top-left of the node and
- * `(1,1)` is the bottom-right.
-=======
  * Convert an absolute point into fractional coordinates relative to a node's
  * bounding box.
  *
  * @param node - The target node with absolute position and dimensions.
  * @param pt - The absolute point to convert.
  * @returns The fractional position of the point within the node.
->>>>>>> bb35a9d9
  */
 export function relativePosition(
   node: { x: number; y: number; width: number; height: number },
@@ -31,23 +22,12 @@
 }
 
 /**
-<<<<<<< HEAD
- * Derive layout hints for edges using a processed ELK layout.
- *
- * Each hint contains the relative start and end positions of the connector so
- * that links can be recreated consistently on undo.
- *
- * @param graph - Source graph describing edge connections.
- * @param layout - Absolute coordinates computed by the layout engine.
- * @returns Array of relative start/end positions per edge.
-=======
  * Calculate edge hints describing where each edge connects to its source and
  * target nodes in relative coordinates.
  *
  * @param graph - Graph data containing edge definitions.
  * @param layout - Layout result with absolute node positions and edge points.
  * @returns A list of edge hints mapping each edge's start and end positions.
->>>>>>> bb35a9d9
  */
 export function computeEdgeHints(
   graph: { edges: Array<{ from: string; to: string }> },
