--- conflicted
+++ resolved
@@ -1,26 +1,6 @@
 import React from 'react';
 import { Form, Input } from '@mirohq/design-system';
 
-<<<<<<< HEAD
-export type InputFieldProps = Readonly<{
-  /** Visible label text. */
-  label: React.ReactNode;
-  /** Component used for the control. Defaults to `Input`. */
-  as?: React.ElementType;
-  /** Props forwarded to the rendered control component. */
-  options?: Record<string, unknown>;
-  /** Change handler returning the input value. */
-  onChange?: (value: string) => void;
-  /** Optional control children, e.g. `<SelectOption>` elements. */
-  children?: React.ReactNode;
-  /** Optional id forwarded to the control and label. */
-  id?: string;
-  type?: string;
-  value?: string;
-  /** Placeholder text for input elements. */
-  placeholder?: string;
-}>;
-=======
 export type InputFieldProps = Readonly<
   Omit<
     React.InputHTMLAttributes<HTMLInputElement>,
@@ -32,31 +12,13 @@
     onChange?: (value: string) => void;
   }
 >;
->>>>>>> bfce8435
 
 // Custom class names and inline styles are intentionally excluded so spacing
 // and typography remain consistent across the app.
 
 /** Single component combining label and input control. */
 export const InputField = React.forwardRef<HTMLInputElement, InputFieldProps>(
-<<<<<<< HEAD
-  function InputField(
-    {
-      label,
-      as: Component = Input,
-      options = {},
-      onChange,
-      children,
-      id,
-      type,
-      value,
-      placeholder,
-    },
-    ref,
-  ) {
-=======
   function InputField({ label, onChange, id, ...props }, ref) {
->>>>>>> bfce8435
     const generatedId = React.useId();
     const inputId = id ?? generatedId;
     const handleChange = (e: React.ChangeEvent<HTMLInputElement>): void => {
@@ -70,19 +32,9 @@
         <Control
           id={inputId}
           ref={ref}
-<<<<<<< HEAD
-          {...options}
-          placeholder={placeholder}
-          onChange={handleChange}
-          type={type}
-          value={value}>
-          {children}
-        </Control>
-=======
           onChange={handleChange}
           {...(props as React.ComponentProps<typeof Input>)}
         />
->>>>>>> bfce8435
       </Form.Field>
     );
   },
