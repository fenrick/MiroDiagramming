import React from 'react';

export interface ModalProps {
  /** Dialog title displayed in the header. */
  readonly title: string;
  /** Whether the modal is visible. */
  readonly isOpen: boolean;
  /** Callback when the dialog should close. */
  readonly onClose: () => void;
  /** Optional size variant. */
  readonly size?: 'small' | 'medium';
  /** Modal content. */
  readonly children: React.ReactNode;
}

/**
 * Accessible modal dialog with focus trap and Escape key handling.
 */
export function Modal({
  title,
  isOpen,
  onClose,
  size = 'medium',
  children,
}: ModalProps): React.JSX.Element | null {
  const ref = React.useRef<HTMLDialogElement>(null);

  React.useEffect(() => {
    if (!isOpen) return;
    const root = ref.current;
    if (!root) return;
    const focusable = root.querySelector<HTMLElement>(
      'button, [href], input, select, textarea, [tabindex]:not([tabindex="-1"])',
    );
    focusable?.focus();
  }, [isOpen]);

  const getFocusables = React.useCallback((): HTMLElement[] => {
    if (!ref.current) return [];
    return Array.from(
      ref.current.querySelectorAll<HTMLElement>(
        'button, [href], input, select, textarea, [tabindex]:not([tabindex="-1"])',
      ),
    );
  }, []);

  const trapTab = React.useCallback(
    (e: KeyboardEvent): boolean => {
      if (e.key !== 'Tab') return false;
      const nodes = getFocusables();
      if (nodes.length === 0) return false;
      const first = nodes[0];
      const last = nodes[nodes.length - 1];
      const active = document.activeElement as HTMLElement;
      if (e.shiftKey && active === first) {
        last.focus();
        return true;
      }
      if (!e.shiftKey && active === last) {
        first.focus();
        return true;
      }
      return false;
    },
    [getFocusables],
  );

  React.useEffect(() => {
    if (!isOpen) return;
    const handleKey = (e: KeyboardEvent): void => {
      if (e.key === 'Escape') {
        e.preventDefault();
        onClose();
      } else if (trapTab(e)) {
        e.preventDefault();
      }
    };
    window.addEventListener('keydown', handleKey);
    return () => window.removeEventListener('keydown', handleKey);
  }, [isOpen, onClose, trapTab]);

  if (!isOpen) return null;

  // Close the modal when the backdrop is activated via mouse or keyboard
  return (
    <div
      role='button'
      tabIndex={0}
      aria-label='Close modal'
      className='modal-backdrop'
<<<<<<< HEAD
      style={{ position: 'fixed', top: 0, left: 0, right: 0, bottom: 0 }}
=======
>>>>>>> 1eba1fc5
      onClick={(e) => {
        if (e.target === e.currentTarget) onClose();
      }}
      onKeyDown={(e) => {
        if (
          e.target === e.currentTarget &&
          (e.key === 'Enter' || e.key === ' ')
        ) {
          e.preventDefault();
          onClose();
        }
      }}>
      <dialog
        open
        aria-label={title}
        className={`modal modal-${size}`}
        ref={ref}
        onClick={(e) => e.stopPropagation()}>
        <header className='modal-header'>
          <h3>{title}</h3>
          <button
            className='button button-secondary'
            aria-label='Close'
            onClick={onClose}>
            ×
          </button>
        </header>
        <div className='modal-content'>{children}</div>
      </dialog>
    </div>
  );
}<|MERGE_RESOLUTION|>--- conflicted
+++ resolved
@@ -88,10 +88,6 @@
       tabIndex={0}
       aria-label='Close modal'
       className='modal-backdrop'
-<<<<<<< HEAD
-      style={{ position: 'fixed', top: 0, left: 0, right: 0, bottom: 0 }}
-=======
->>>>>>> 1eba1fc5
       onClick={(e) => {
         if (e.target === e.currentTarget) onClose();
       }}
