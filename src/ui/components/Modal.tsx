import React from 'react';

export interface ModalProps {
  /** Dialog title displayed in the header. */
  readonly title: string;
  /** Whether the modal is visible. */
  readonly isOpen: boolean;
  /** Callback when the dialog should close. */
  readonly onClose: () => void;
  /** Optional size variant. */
  readonly size?: 'small' | 'medium';
  /** Modal content. */
  readonly children: React.ReactNode;
}

/**
 * Accessible modal dialog with focus trap and Escape key handling.
 */
export function Modal({
  title,
  isOpen,
  onClose,
  size = 'medium',
  children,
}: ModalProps): React.JSX.Element | null {
  const ref = React.useRef<HTMLDialogElement>(null);

  React.useEffect(() => {
    if (!isOpen) return;
    const root = ref.current;
    if (!root) return;
    const focusable = root.querySelector<HTMLElement>(
      'button, [href], input, select, textarea, [tabindex]:not([tabindex="-1"])',
    );
    focusable?.focus();
  }, [isOpen]);

  const getFocusables = React.useCallback((): HTMLElement[] => {
    if (!ref.current) return [];
    return Array.from(
      ref.current.querySelectorAll<HTMLElement>(
        'button, [href], input, select, textarea, [tabindex]:not([tabindex="-1"])',
      ),
    );
  }, []);

  const trapTab = React.useCallback(
    (e: KeyboardEvent): boolean => {
      if (e.key !== 'Tab') return false;
      const nodes = getFocusables();
      if (nodes.length === 0) return false;
      const first = nodes[0];
      const last = nodes[nodes.length - 1];
      const active = document.activeElement as HTMLElement;
      if (e.shiftKey && active === first) {
        last.focus();
        return true;
      }
      if (!e.shiftKey && active === last) {
        first.focus();
        return true;
      }
      return false;
    },
    [getFocusables],
  );

  React.useEffect(() => {
    if (!isOpen) return;
    const handleKey = (e: KeyboardEvent): void => {
      if (e.key === 'Escape') {
        e.preventDefault();
        onClose();
      } else if (trapTab(e)) {
        e.preventDefault();
      }
    };
    window.addEventListener('keydown', handleKey);
    return () => window.removeEventListener('keydown', handleKey);
  }, [isOpen, onClose, trapTab]);

  if (!isOpen) return null;

  // Close the modal when the backdrop is activated via mouse or keyboard.
  const handleBackdropClick = (
    e: React.MouseEvent<HTMLDivElement, MouseEvent>,
  ): void => {
    if (e.target === e.currentTarget) onClose();
  };

  const handleBackdropKeyDown = (
    e: React.KeyboardEvent<HTMLDivElement>,
  ): void => {
    if (e.key === 'Enter' || e.key === ' ') {
      e.preventDefault();
      onClose();
    }
  };

  return (
    <div
      role='button'
      tabIndex={0}
<<<<<<< HEAD
      className='modal-backdrop'
      style={{ position: 'fixed', top: 0, left: 0, right: 0, bottom: 0 }}
      onClick={onClose}
      onKeyDown={(e) => {
        if (e.key === 'Enter' || e.key === ' ') onClose();
      }}>
      <dialog
        open
        aria-label={title}
        className={`modal modal-${size}`}
        ref={ref}
        onClick={(e) => e.stopPropagation()}>
=======
      aria-label='Close modal'
      className='modal-backdrop'
      style={{ position: 'fixed', top: 0, left: 0, right: 0, bottom: 0 }}
      onClick={handleBackdropClick}
      onKeyDown={handleBackdropKeyDown}>
      <div
        role='dialog'
        aria-modal='true'
        aria-label={title}
        className={`modal modal-${size}`}
        ref={ref}>
>>>>>>> a9d3edd0
        <header className='modal-header'>
          <h3>{title}</h3>
          <button
            className='button button-secondary'
            aria-label='Close'
            onClick={onClose}>
            ×
          </button>
        </header>
        <div className='modal-content'>{children}</div>
      </dialog>
    </div>
  );
}<|MERGE_RESOLUTION|>--- conflicted
+++ resolved
@@ -101,7 +101,6 @@
     <div
       role='button'
       tabIndex={0}
-<<<<<<< HEAD
       className='modal-backdrop'
       style={{ position: 'fixed', top: 0, left: 0, right: 0, bottom: 0 }}
       onClick={onClose}
@@ -114,19 +113,6 @@
         className={`modal modal-${size}`}
         ref={ref}
         onClick={(e) => e.stopPropagation()}>
-=======
-      aria-label='Close modal'
-      className='modal-backdrop'
-      style={{ position: 'fixed', top: 0, left: 0, right: 0, bottom: 0 }}
-      onClick={handleBackdropClick}
-      onKeyDown={handleBackdropKeyDown}>
-      <div
-        role='dialog'
-        aria-modal='true'
-        aria-label={title}
-        className={`modal modal-${size}`}
-        ref={ref}>
->>>>>>> a9d3edd0
         <header className='modal-header'>
           <h3>{title}</h3>
           <button
