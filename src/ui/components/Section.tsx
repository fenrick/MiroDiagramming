import React from 'react';
import { Primitive } from '@mirohq/design-system';
import { tokens } from '../tokens';

export interface SectionProps
  extends Omit<
    React.ComponentProps<typeof Primitive.div>,
    'className' | 'style'
  > {
  /** Padding token defining the inner spacing. */
  padding?: keyof typeof tokens.space;
}

/**
 * Lightweight wrapper for subsections inside panels or forms.
 *
 * The component exposes a padding prop while ignoring custom class names and
 * inline styles so that spacing decisions remain centralised.
 */
export const Section = React.forwardRef<HTMLDivElement, SectionProps>(
  function Section({ padding = 'small', ...props }, ref) {
    // Remove style and className so callers cannot override layout
<<<<<<< HEAD
    /* eslint-disable @typescript-eslint/no-unused-vars */
=======
>>>>>>> 4c459067
    const {
      // eslint-disable-next-line @typescript-eslint/no-unused-vars
      style: _style,
      // eslint-disable-next-line @typescript-eslint/no-unused-vars
      className: _className,
      ...rest
    } = props as {
      style?: React.CSSProperties;
      className?: string;
      [key: string]: unknown;
    };
    /* eslint-enable @typescript-eslint/no-unused-vars */
    return (
      <Primitive.div
        ref={ref}
        style={{ padding: tokens.space[padding] }}
        {...rest}
      />
    );
  },
);<|MERGE_RESOLUTION|>--- conflicted
+++ resolved
@@ -20,10 +20,6 @@
 export const Section = React.forwardRef<HTMLDivElement, SectionProps>(
   function Section({ padding = 'small', ...props }, ref) {
     // Remove style and className so callers cannot override layout
-<<<<<<< HEAD
-    /* eslint-disable @typescript-eslint/no-unused-vars */
-=======
->>>>>>> 4c459067
     const {
       // eslint-disable-next-line @typescript-eslint/no-unused-vars
       style: _style,
