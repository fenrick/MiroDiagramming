import React from 'react';
import { useDropzone } from 'react-dropzone';
import { Button } from './Button';
<<<<<<< HEAD
import { Form, Input } from '@mirohq/design-system';
=======
>>>>>>> d08dc849
import { getDropzoneStyle } from '../hooks/ui-utils';
import { tokens } from '../tokens';
import { Paragraph } from './Paragraph';
import { IconSquareArrowIn, Text } from '@mirohq/design-system';

export type JsonDropZoneProps = Readonly<{
  /** Callback invoked with selected files. */
  onFiles: (files: File[]) => void;
}>;

/**
 * Dropzone for importing a single JSON file.
 *
 * The hidden input forwards its change event to react-dropzone so both
 * drag-and-drop and file picker interactions invoke `onFiles` uniformly.
 */
export function JsonDropZone({
  onFiles,
}: JsonDropZoneProps): React.JSX.Element {
  const dropzone = useDropzone({
    accept: { 'application/json': ['.json'] },
    maxFiles: 1,
    onDrop: onFiles,
  });

  const dropzoneStyle = React.useMemo(() => {
    let state: Parameters<typeof getDropzoneStyle>[0] = 'base';
    if (dropzone.isDragReject) {
      state = 'reject';
    } else if (dropzone.isDragAccept) {
      state = 'accept';
    }
    return getDropzoneStyle(state);
  }, [dropzone.isDragAccept, dropzone.isDragReject]);

  const { onChange, ...fileInputProps } = dropzone.getInputProps();

  return (
    <>
      <div
        {...dropzone.getRootProps({ style: dropzoneStyle })}
        aria-label='File drop area'
        aria-describedby='dropzone-instructions'>
<<<<<<< HEAD
        {(() => {
          const {
            style: _style,
            className: _class,
            ...inputProps
          } = dropzone.getInputProps({
            'aria-label': 'JSON file input',
          }) as Record<string, unknown>;
          void _style;
          void _class;
          return (
            <Form.Field>
              <Form.Label htmlFor={inputProps.id as string}>
                JSON file
              </Form.Label>
              <Input
                data-testid='file-input'
                type='file'
                {...inputProps}
              />
            </Form.Field>
          );
        })()}
=======
        {/* hidden input ensures keyboard selection triggers the drop handler */}
        <input
          className='custom-visually-hidden'
          data-testid='file-input'
          onChange={onChange}
          aria-label='JSON file input'
          {...fileInputProps}
        />
>>>>>>> d08dc849
        {dropzone.isDragAccept ? (
          <Paragraph className='dnd-text'>Drop your JSON file here</Paragraph>
        ) : (
          <div style={{ padding: tokens.space.small }}>
            <Button
              variant='primary'
              iconPosition='start'
              icon={<IconSquareArrowIn />}>
              <Text>Select JSON file</Text>
            </Button>
            <Paragraph className='dnd-text'>
              Or drop your JSON file here
            </Paragraph>
          </div>
        )}
      </div>
      <Paragraph
        id='dropzone-instructions'
        className='custom-visually-hidden'>
        Press Enter to open the file picker or drop a JSON file on the area
        above.
      </Paragraph>
    </>
  );
}<|MERGE_RESOLUTION|>--- conflicted
+++ resolved
@@ -1,10 +1,6 @@
 import React from 'react';
 import { useDropzone } from 'react-dropzone';
 import { Button } from './Button';
-<<<<<<< HEAD
-import { Form, Input } from '@mirohq/design-system';
-=======
->>>>>>> d08dc849
 import { getDropzoneStyle } from '../hooks/ui-utils';
 import { tokens } from '../tokens';
 import { Paragraph } from './Paragraph';
@@ -48,31 +44,6 @@
         {...dropzone.getRootProps({ style: dropzoneStyle })}
         aria-label='File drop area'
         aria-describedby='dropzone-instructions'>
-<<<<<<< HEAD
-        {(() => {
-          const {
-            style: _style,
-            className: _class,
-            ...inputProps
-          } = dropzone.getInputProps({
-            'aria-label': 'JSON file input',
-          }) as Record<string, unknown>;
-          void _style;
-          void _class;
-          return (
-            <Form.Field>
-              <Form.Label htmlFor={inputProps.id as string}>
-                JSON file
-              </Form.Label>
-              <Input
-                data-testid='file-input'
-                type='file'
-                {...inputProps}
-              />
-            </Form.Field>
-          );
-        })()}
-=======
         {/* hidden input ensures keyboard selection triggers the drop handler */}
         <input
           className='custom-visually-hidden'
@@ -81,7 +52,6 @@
           aria-label='JSON file input'
           {...fileInputProps}
         />
->>>>>>> d08dc849
         {dropzone.isDragAccept ? (
           <Paragraph className='dnd-text'>Drop your JSON file here</Paragraph>
         ) : (
