--- conflicted
+++ resolved
@@ -1,13 +1,7 @@
 import React from 'react';
 import { useDropzone } from 'react-dropzone';
 import { Button } from './Button';
-<<<<<<< HEAD
-=======
-<<<<<<< HEAD
 import { Form, Input } from '@mirohq/design-system';
-=======
->>>>>>> 3a8fb55 (fix(ui): trigger upload processing)
->>>>>>> 005ab607
 import { getDropzoneStyle } from '../hooks/ui-utils';
 import { space as dsSpace } from '@mirohq/design-tokens';
 
@@ -53,7 +47,6 @@
         {...dropzone.getRootProps({ style: dropzoneStyle })}
         aria-label='File drop area'
         aria-describedby='dropzone-instructions'>
-<<<<<<< HEAD
         {/* hidden input ensures keyboard selection triggers the drop handler */}
         <input
           className='custom-visually-hidden'
@@ -62,27 +55,6 @@
           aria-label='JSON file input'
           {...fileInputProps}
         />
-=======
-        {(() => {
-          const {
-            style: _style,
-            className: _class,
-            ...inputProps
-          } = dropzone.getInputProps({
-            'aria-label': 'JSON file input',
-          }) as Record<string, unknown>;
-          void _style;
-          void _class;
-          return (
-            <InputField
-              label='JSON file'
-              type='file'
-              data-testid='file-input'
-              {...inputProps}
-            />
-          );
-        })()}
->>>>>>> 005ab607
         {dropzone.isDragAccept ? (
           <p style={{ margin: space.small }}>Drop your JSON file here</p>
         ) : (
