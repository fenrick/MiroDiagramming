--- conflicted
+++ resolved
@@ -21,10 +21,6 @@
 export const Panel = React.forwardRef<HTMLDivElement, PanelProps>(
   function Panel({ padding = 'medium', ...props }, ref) {
     // Remove style and className so callers cannot override layout
-<<<<<<< HEAD
-    /* eslint-disable @typescript-eslint/no-unused-vars */
-=======
->>>>>>> 4c459067
     const {
       // eslint-disable-next-line @typescript-eslint/no-unused-vars
       style: _style,
