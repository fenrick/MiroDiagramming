--- conflicted
+++ resolved
@@ -150,12 +150,8 @@
             type='number'
             value={String(size.width)}
             onChange={(v) => update('width')(v)}
-<<<<<<< HEAD
-            placeholder='Width (board units)'></InputField>
-=======
             placeholder='Width (board units)'
           />
->>>>>>> bfce8435
         </Grid.Item>
         <Grid.Item
           columnStart={2}
