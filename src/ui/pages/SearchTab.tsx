import React from 'react';
import {
  Button,
  InputField,
  Paragraph,
  RegexSearchField,
  FilterDropdown,
} from '../components';
import { TabGrid } from '../components/TabGrid';
import type { SearchOptions } from '../../board/search-tools';
import {
  useDebouncedSearch,
  useReplaceAll,
  useNextMatch,
  useReplaceCurrent,
} from '../hooks/use-search-handlers';
import { TabPanel } from '../components/TabPanel';
import type { TabTuple } from './tab-definitions';
import {
  IconArrowRight,
  IconChevronRight,
  IconPen,
  Text,
} from '@mirohq/design-system';

/**
 * Sidebar tab providing board wide search and replace.
 */
export const SearchTab: React.FC = () => {
  const [query, setQuery] = React.useState('');
  const [replacement, setReplacement] = React.useState('');
  const [widgetTypes, setWidgetTypes] = React.useState<string[]>([]);
  const [tagIds, setTagIds] = React.useState('');
  const [backgroundColor, setBackgroundColor] = React.useState('');
  const [assignee, setAssignee] = React.useState('');
  const [creator, setCreator] = React.useState('');
  const [lastModifiedBy, setLastModifiedBy] = React.useState('');
  const [caseSensitive, setCaseSensitive] = React.useState(false);
  const [wholeWord, setWholeWord] = React.useState(false);
  const [regex, setRegex] = React.useState(false);

  const focusOnItem = React.useCallback(
    async (item: unknown): Promise<void> => {
      const vp = globalThis.miro?.board?.viewport;
      const typedVp = vp as unknown as {
        zoomTo(items: unknown[]): Promise<void>;
        zoomToObject?: (i: unknown) => Promise<void>;
      };
      if (!typedVp) return;
      if (typedVp.zoomToObject) {
        await typedVp.zoomToObject(item);
      } else {
        await typedVp.zoomTo([item]);
      }
    },
    [],
  );

  const toggleType = (type: string): void => {
    setWidgetTypes((prev) =>
      prev.includes(type) ? prev.filter((t) => t !== type) : [...prev, type],
    );
  };

  const buildOptions = React.useCallback((): SearchOptions => {
    const tags = tagIds
      .split(',')
      .map((t) => t.trim())
      .filter(Boolean);
    const pairs: Array<
      [boolean, keyof SearchOptions, SearchOptions[keyof SearchOptions]]
    > = [
      [widgetTypes.length > 0, 'widgetTypes', widgetTypes],
      [tags.length > 0, 'tagIds', tags],
      [Boolean(backgroundColor), 'backgroundColor', backgroundColor],
      [Boolean(assignee), 'assignee', assignee],
      [Boolean(creator), 'creator', creator],
      [Boolean(lastModifiedBy), 'lastModifiedBy', lastModifiedBy],
      [caseSensitive, 'caseSensitive', true],
      [wholeWord, 'wholeWord', true],
      [regex, 'regex', true],
    ];
    return pairs.reduce<SearchOptions>(
      (opts, [cond, key, value]) => {
        return cond ? { ...opts, [key]: value } : opts;
      },
      { query },
    );
  }, [
    query,
    widgetTypes,
    tagIds,
    backgroundColor,
    assignee,
    creator,
    lastModifiedBy,
    caseSensitive,
    wholeWord,
    regex,
  ]);
  const { results, currentIndex, setResults, setCurrentIndex } =
    useDebouncedSearch(query, buildOptions);

  const replaceAll = useReplaceAll(
    query,
    replacement,
    buildOptions,
    setResults,
    setCurrentIndex,
    focusOnItem,
  );

  const nextMatch = useNextMatch(
    results,
    currentIndex,
    setCurrentIndex,
    focusOnItem,
  );

  const replaceCurrent = useReplaceCurrent(
    results,
    currentIndex,
    buildOptions,
    replacement,
    setResults,
    setCurrentIndex,
    focusOnItem,
  );

  return (
    <TabPanel tabId='search'>
      <TabGrid columns={2}>
        <RegexSearchField
          label='Find'
          value={query}
<<<<<<< HEAD
          onChange={(v) => setQuery(v)}
          regex={regex}
          onRegexToggle={setRegex}
=======
          onValueChange={(v) => setQuery(v)}
>>>>>>> 51755a1b
          placeholder='Search board text'
        />
        <InputField
          label='Replace'
          value={replacement}
          onValueChange={(v) => setReplacement(v)}
          placeholder='Replacement text'
        />
<<<<<<< HEAD
        <FilterDropdown
          widgetTypes={widgetTypes}
          toggleType={toggleType}
          tagIds={tagIds}
          onTagIdsChange={setTagIds}
          backgroundColor={backgroundColor}
          onBackgroundColorChange={setBackgroundColor}
          assignee={assignee}
          onAssigneeChange={setAssignee}
          creator={creator}
          onCreatorChange={setCreator}
          lastModifiedBy={lastModifiedBy}
          onLastModifiedByChange={setLastModifiedBy}
          caseSensitive={caseSensitive}
          onCaseSensitiveChange={setCaseSensitive}
          wholeWord={wholeWord}
          onWholeWordChange={setWholeWord}
=======
        <div className='form-group-small'>
          <Checkbox
            label='Case sensitive'
            value={caseSensitive}
            onChange={setCaseSensitive}
          />
          <Checkbox
            label='Whole word'
            value={wholeWord}
            onChange={setWholeWord}
          />
          <Checkbox
            label='Regex'
            value={regex}
            onChange={setRegex}
          />
        </div>
        <div className='form-group-small'>
          <legend className='custom-visually-hidden'>Widget Types</legend>
          <div>
            {['shape', 'card', 'sticky_note', 'text'].map((t) => (
              <Checkbox
                key={t}
                label={t}
                value={widgetTypes.includes(t)}
                onChange={() => toggleType(t)}
              />
            ))}
          </div>
        </div>
        <InputField
          label='Tag IDs'
          value={tagIds}
          onValueChange={(v) => setTagIds(v)}
          placeholder='Comma separated'
        />
        <InputField
          label='Background colour'
          value={backgroundColor}
          onValueChange={(v) => setBackgroundColor(v)}
          placeholder='CSS colour'
        />
        <InputField
          label='Assignee ID'
          value={assignee}
          onValueChange={(v) => setAssignee(v)}
          placeholder='User ID'
        />
        <InputField
          label='Creator ID'
          value={creator}
          onValueChange={(v) => setCreator(v)}
          placeholder='User ID'
        />
        <InputField
          label='Last modified by'
          value={lastModifiedBy}
          onValueChange={(v) => setLastModifiedBy(v)}
          placeholder='User ID'
>>>>>>> 51755a1b
        />
        <Paragraph data-testid='match-count'>
          Matches: {results.length}
        </Paragraph>
        <div className='buttons'>
          <Button
            onClick={nextMatch}
            disabled={!results.length}
            variant='secondary'
            icon={<IconChevronRight />}
            iconPosition='start'>
            <Text>Next</Text>
          </Button>
          <Button
            onClick={replaceCurrent}
            disabled={!results.length}
            variant='secondary'
            icon={<IconPen />}
            iconPosition='start'>
            <Text>Replace</Text>
          </Button>
          <Button
            onClick={replaceAll}
            variant='primary'
            icon={<IconArrowRight />}
            iconPosition='start'>
            <Text>Replace All</Text>
          </Button>
        </div>
      </TabGrid>
    </TabPanel>
  );
};

export const tabDef: TabTuple = [
  8,
  'search',
  'Search',
  'Find and replace text on the board',
  SearchTab,
];<|MERGE_RESOLUTION|>--- conflicted
+++ resolved
@@ -133,13 +133,10 @@
         <RegexSearchField
           label='Find'
           value={query}
-<<<<<<< HEAD
           onChange={(v) => setQuery(v)}
           regex={regex}
           onRegexToggle={setRegex}
-=======
-          onValueChange={(v) => setQuery(v)}
->>>>>>> 51755a1b
+
           placeholder='Search board text'
         />
         <InputField
@@ -148,7 +145,6 @@
           onValueChange={(v) => setReplacement(v)}
           placeholder='Replacement text'
         />
-<<<<<<< HEAD
         <FilterDropdown
           widgetTypes={widgetTypes}
           toggleType={toggleType}
@@ -166,67 +162,6 @@
           onCaseSensitiveChange={setCaseSensitive}
           wholeWord={wholeWord}
           onWholeWordChange={setWholeWord}
-=======
-        <div className='form-group-small'>
-          <Checkbox
-            label='Case sensitive'
-            value={caseSensitive}
-            onChange={setCaseSensitive}
-          />
-          <Checkbox
-            label='Whole word'
-            value={wholeWord}
-            onChange={setWholeWord}
-          />
-          <Checkbox
-            label='Regex'
-            value={regex}
-            onChange={setRegex}
-          />
-        </div>
-        <div className='form-group-small'>
-          <legend className='custom-visually-hidden'>Widget Types</legend>
-          <div>
-            {['shape', 'card', 'sticky_note', 'text'].map((t) => (
-              <Checkbox
-                key={t}
-                label={t}
-                value={widgetTypes.includes(t)}
-                onChange={() => toggleType(t)}
-              />
-            ))}
-          </div>
-        </div>
-        <InputField
-          label='Tag IDs'
-          value={tagIds}
-          onValueChange={(v) => setTagIds(v)}
-          placeholder='Comma separated'
-        />
-        <InputField
-          label='Background colour'
-          value={backgroundColor}
-          onValueChange={(v) => setBackgroundColor(v)}
-          placeholder='CSS colour'
-        />
-        <InputField
-          label='Assignee ID'
-          value={assignee}
-          onValueChange={(v) => setAssignee(v)}
-          placeholder='User ID'
-        />
-        <InputField
-          label='Creator ID'
-          value={creator}
-          onValueChange={(v) => setCreator(v)}
-          placeholder='User ID'
-        />
-        <InputField
-          label='Last modified by'
-          value={lastModifiedBy}
-          onValueChange={(v) => setLastModifiedBy(v)}
-          placeholder='User ID'
->>>>>>> 51755a1b
         />
         <Paragraph data-testid='match-count'>
           Matches: {results.length}
