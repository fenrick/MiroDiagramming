/** Node description used in GraphInput. */
export interface GraphNode {
  /** Unique identifier of the node. */
  id: string;
  /** Optional text label shown on the node. */
  label?: string;
  type?: string;
}

/** Edge connecting two nodes in the graph. */
export interface GraphEdge {
  /** Unique identifier of the edge. */
  id: string;
  /** Identifier of the source node. */
  source: string;
  /** Identifier of the target node. */
  target: string;
  /** Optional caption displayed on the connector. */
  label?: string;
}

/** Container describing a complete graph. */
export interface GraphInput {
  /** List of all nodes in the graph. */
  nodes: GraphNode[];
  /** List of all edges in the graph. */
  edges: GraphEdge[];
}

/**
 * Validate an array of raw nodes and return typed {@link GraphNode} objects.
 *
 * @param nodes - Unknown values representing nodes.
 * @returns Validated nodes cast to {@link GraphNode[]}.
 * @throws If any node is missing a string `id` or has an invalid `type`.
 */
export function validateNodes(nodes: unknown[]): GraphNode[] {
  nodes.forEach((n) => {
    if (typeof (n as any).id !== 'string') {
      throw new Error('Node id must be a string');
    }
    if ((n as any).type !== undefined && typeof (n as any).type !== 'string') {
      throw new Error('Node type must be a string if provided');
    }
  });
  return nodes as GraphNode[];
}

/**
 * Validate an array of raw edges and return typed {@link GraphEdge} objects.
 *
 * @param edges - Unknown values representing edges.
 * @returns Validated edges cast to {@link GraphEdge[]}.
 * @throws If any edge lacks string `source` or `target` identifiers.
 */
export function validateEdges(edges: unknown[]): GraphEdge[] {
  edges.forEach((e) => {
    if (
      typeof (e as any).source !== 'string' ||
      typeof (e as any).target !== 'string'
    ) {
      throw new Error('Edges must have source and target');
    }
  });
  return edges as GraphEdge[];
}

/**
 * Validate and parse user provided JSON into a typed {@link GraphInput}.
 *
 * @param json - Raw data describing nodes and edges.
 * @returns Parsed graph structure.
 * @throws If the input does not contain valid `nodes` and `edges` arrays or if
 * edges reference unknown node ids.
 */
export function parseGraph(json: unknown): GraphInput {
  if (typeof json !== 'object' || json === null) {
    throw new Error('Input must be an object');
  }
  const data = json as Record<string, unknown>;
  const nodes = data.nodes;
  const edges = data.edges;
  if (!Array.isArray(nodes) || !Array.isArray(edges)) {
    throw new Error('Input must contain nodes[] and edges[]');
  }

  const parsedNodes = validateNodes(nodes);
  const parsedEdges = validateEdges(edges);

  const idSet = new Set(parsedNodes.map((n) => n.id));
  parsedEdges.forEach((e) => {
    if (!idSet.has(e.source) || !idSet.has(e.target)) {
      throw new Error('Edges must reference existing node ids');
    }
  });

  return {
<<<<<<< HEAD
    nodes: parsedNodes,
    edges: parsedEdges,
=======
    nodes: validateNodes(nodes as unknown[]),
    edges: validateEdges(edges as unknown[]),
>>>>>>> e468d45a
  };
}<|MERGE_RESOLUTION|>--- conflicted
+++ resolved
@@ -95,12 +95,7 @@
   });
 
   return {
-<<<<<<< HEAD
-    nodes: parsedNodes,
-    edges: parsedEdges,
-=======
     nodes: validateNodes(nodes as unknown[]),
     edges: validateEdges(edges as unknown[]),
->>>>>>> e468d45a
   };
 }