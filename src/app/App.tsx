--- conflicted
+++ resolved
@@ -1,10 +1,6 @@
 import * as React from 'react';
 import { createRoot } from 'react-dom/client';
 
-<<<<<<< HEAD
-import { Tabs } from '@mirohq/design-system-tabs';
-=======
->>>>>>> 039606f6
 import { TAB_DATA, Tab } from '../ui/pages/tabs';
 import { Paragraph } from '../ui/components/legacy/Paragraph';
 import { EditMetadataModal } from '../ui/components/EditMetadataModal';
@@ -60,11 +56,7 @@
       }}>
       <div id='root'>
         <Tabs
-<<<<<<< HEAD
           value={tab}
-=======
-          value='{tab}'
->>>>>>> 039606f6
           onChange={(id) => setTab(id as Tab)}
           size='large'>
           <Tabs.List>
