export interface NodeData {
  id: string;
  label: string;
  type?: string;
}

export interface EdgeData {
  source: string;
  target: string;
}

export interface GraphData {
  nodes: NodeData[];
  edges: EdgeData[];
}

const readFile = (file: File): Promise<string> =>
  new Promise((resolve, reject) => {
    const reader = new FileReader();
    reader.onload = (e) => {
      if (!e.target) {
        reject('Failed to load file');
        return;
      }
      resolve(e.target.result as string);
    };
    reader.onerror = () => reject('Failed to load file');
    reader.readAsText(file, 'utf-8');
  });

export const loadGraph = async (file: File): Promise<GraphData> => {
  const text = await readFile(file);
  return JSON.parse(text) as GraphData;
};

import { getTemplate, ShapeTemplate } from './templates';
import { ShapeType, type Shape } from '@mirohq/websdk-types';

export interface GraphNode {
  template: string;
  children?: GraphNode[];
}

async function createShapeFromTemplate(
  template: ShapeTemplate,
  x: number,
  y: number
) {
  return miro.board.createShape({
    content: template.name,
    x,
    y,
    shape: template.shape as any,
    width: template.width,
    height: template.height,
    style: {
      fillColor: template.fillColor,
      color: template.color,
    },
  });
}

async function renderNode(node: GraphNode, x: number, y: number) {
  const tmpl = getTemplate(node.template);
  if (!tmpl) {
    throw new Error(`Template ${node.template} not found`);
  }

  const shape = await createShapeFromTemplate(tmpl, x, y);
  let items = [shape];

  if (node.children && node.children.length) {
    let offsetY = y + tmpl.height + 40;
    for (const child of node.children) {
      const childItems = await renderNode(child, x + tmpl.width + 40, offsetY);
      items.push(...childItems);
      offsetY += tmpl.height + 40;
    }
  }

  return items;
}

export async function renderGraph(root: GraphNode, x: number, y: number) {
  const items = await renderNode(root, x, y);
  if (items.length > 1) {
    await miro.board.group({ items });
  }
}
export interface PositionedNode {
  id: string;
  widget: { id: string };
}

export interface GraphEdge {
  id?: string;
  from: string;
  to: string;
  label?: string;
}

export interface Graph {
  id: string;
  nodes: PositionedNode[];
  edges: GraphEdge[];
}

/**
 * Draw connectors between positioned nodes on the board.
 *
 * @param graph - Graph containing edges to create.
 * @param nodeMap - Map of node ids to widget instances returned from createNodes.
 * @returns Array of created connector widgets.
 */
export async function createEdges(
  graph: Graph,
  nodeMap: Record<string, { id: string }>
): Promise<import('@mirohq/websdk-types').Connector[]> {
  const connectors: import('@mirohq/websdk-types').Connector[] = [];
  for (const edge of graph.edges) {
    const fromWidget = nodeMap[edge.from];
    const toWidget = nodeMap[edge.to];
    if (!fromWidget || !toWidget) continue;
    const connector = await miro.board.createConnector({
      start: { item: fromWidget.id },
      end: { item: toWidget.id },
      captions: [{ content: edge.label }],
    });
    connector.setMetadata('app.miro.structgraph', {
      graphId: graph.id,
      from: edge.from,
      to: edge.to,
    });
    await connector.sync();
    connectors.push(connector);
  }
  return connectors;
}
<<<<<<< HEAD
  
=======

export async function getShapeByMetadata(
  type: string,
  label: string
): Promise<Shape | undefined> {
  const items = await miro.board.get({
    type: 'shape',
    metadata: { type, label },
  });

  return (items[0] as Shape) ?? undefined;
}

export interface CreateNodeOptions {
  type: string;
  label: string;
  x?: number;
  y?: number;
  shape?: ShapeType;
  fillColor?: string;
  color?: string;
  width?: number;
  height?: number;
}

export async function createNode(options: CreateNodeOptions): Promise<Shape> {
  const existing = await getShapeByMetadata(options.type, options.label);
  if (existing) return existing;

  const shape = await miro.board.createShape({
    content: options.label,
    x: options.x ?? 0,
    y: options.y ?? 0,
    shape: options.shape ?? ShapeType.RoundRectangle,
    style: {
      fillColor: options.fillColor ?? '#ffffff',
      color: options.color ?? '#000000',
    },
    width: options.width,
    height: options.height,
  });

  shape.setMetadata('nodeType', options.type);
  shape.setMetadata('nodeLabel', options.label);
  await shape.sync();

  return shape as Shape;
}
>>>>>>> a24824e5
<|MERGE_RESOLUTION|>--- conflicted
+++ resolved
@@ -136,9 +136,6 @@
   }
   return connectors;
 }
-<<<<<<< HEAD
-  
-=======
 
 export async function getShapeByMetadata(
   type: string,
@@ -186,5 +183,4 @@
   await shape.sync();
 
   return shape as Shape;
-}
->>>>>>> a24824e5
+}