from __future__ import annotations

import asyncio
import json
import sqlite3
from pathlib import Path
from typing import Any, Type, cast

from .tasks import (
    ChangeTask,
    CreateNode,
    UpdateCard,
    CreateShape,
    UpdateShape,
    DeleteShape,
)

_TASK_TYPES: dict[str, Type[ChangeTask]] = {
    "CreateNode": CreateNode,
    "UpdateCard": UpdateCard,
    "CreateShape": CreateShape,
    "UpdateShape": UpdateShape,
    "DeleteShape": DeleteShape,
}


class QueuePersistence:
    """Store pending change tasks in a SQLite database."""

    def __init__(self, path: str | Path = "queue.db") -> None:
        self._path = Path(path)
        self._path.parent.mkdir(parents=True, exist_ok=True)
        self._init_db()

    def _init_db(self) -> None:
        with sqlite3.connect(self._path) as conn:
            conn.execute(
                """
                CREATE TABLE IF NOT EXISTS tasks (
                    id INTEGER PRIMARY KEY AUTOINCREMENT,
                    type TEXT NOT NULL,
                    payload TEXT NOT NULL
                )
                """
            )
            conn.execute(
                """
                CREATE TABLE IF NOT EXISTS idempotency (
                    key TEXT PRIMARY KEY,
                    response TEXT NOT NULL,
                    created_at TIMESTAMP NOT NULL DEFAULT CURRENT_TIMESTAMP
                )
                """
            )
            conn.commit()
            conn.execute(
                """
                CREATE TABLE IF NOT EXISTS responses (
                    key TEXT PRIMARY KEY,
                    payload TEXT NOT NULL
                )
                """
            )
            conn.commit()

    async def save(self, task: ChangeTask) -> None:
        """Persist ``task`` to the database."""

        await asyncio.to_thread(self._insert, task)

    def _insert(self, task: ChangeTask) -> None:
        with sqlite3.connect(self._path) as conn:
            conn.execute(
                "INSERT INTO tasks (type, payload) VALUES (?, ?)",
                (task.__class__.__name__, task.model_dump_json()),
            )
            conn.commit()

    async def delete(self, task: ChangeTask) -> None:
        """Remove ``task`` from the database."""

        await asyncio.to_thread(self._delete_one, task)

    def _delete_one(self, task: ChangeTask) -> None:
        with sqlite3.connect(self._path) as conn:
            conn.execute(
                "DELETE FROM tasks WHERE id IN (SELECT id FROM tasks WHERE type = ? AND payload = ? LIMIT 1)",
                (task.__class__.__name__, task.model_dump_json()),
            )
            conn.commit()

    def load(self) -> list[ChangeTask]:
        """Return all persisted tasks in FIFO order."""

        with sqlite3.connect(self._path) as conn:
            cursor = conn.execute("SELECT type, payload FROM tasks ORDER BY id")
            rows = cursor.fetchall()

        tasks: list[ChangeTask] = []
        for type_name, payload in rows:
            cls = _TASK_TYPES.get(type_name)
            if cls is None:
                continue
            tasks.append(cls.model_validate_json(payload))
        return tasks

<<<<<<< HEAD
    async def get_response(self, key: str) -> dict[str, Any] | None:
        """Return a stored response for ``key`` if present."""

        return await asyncio.to_thread(self._get_response, key)

    def _get_response(self, key: str) -> dict[str, Any] | None:
        with sqlite3.connect(self._path) as conn:
            cursor = conn.execute("SELECT payload FROM responses WHERE key = ?", (key,))
            row = cursor.fetchone()
        if row is None:
            return None
        return cast(dict[str, Any], json.loads(row[0]))

    async def save_response(self, key: str, response: dict[str, Any]) -> None:
        """Persist ``response`` under ``key``."""

        await asyncio.to_thread(self._save_response, key, response)

    def _save_response(self, key: str, response: dict[str, Any]) -> None:
        with sqlite3.connect(self._path) as conn:
            conn.execute(
                "INSERT OR REPLACE INTO responses (key, payload) VALUES (?, ?)",
                (key, json.dumps(response)),
            )
            conn.commit()
=======
    async def save_idempotent(self, key: str, response: dict[str, Any]) -> None:
        """Persist ``response`` for an idempotency ``key``."""

        await asyncio.to_thread(self._insert_idempotent, key, response)

    def _insert_idempotent(self, key: str, response: dict[str, Any]) -> None:
        with sqlite3.connect(self._path) as conn:
            conn.execute(
                "INSERT OR REPLACE INTO idempotency (key, response) VALUES (?, ?)",
                (key, json.dumps(response)),
            )
            conn.commit()

    async def get_idempotent(self, key: str) -> dict[str, Any] | None:
        """Return a cached response for ``key`` if present."""

        return await asyncio.to_thread(self._select_idempotent, key)

    def _select_idempotent(self, key: str) -> dict[str, Any] | None:
        with sqlite3.connect(self._path) as conn:
            cursor = conn.execute(
                "SELECT response FROM idempotency WHERE key = ?",
                (key,),
            )
            row = cursor.fetchone()
        if row is None:
            return None
        return cast(dict[str, Any], json.loads(row[0]))
>>>>>>> a78fbbe8
<|MERGE_RESOLUTION|>--- conflicted
+++ resolved
@@ -104,7 +104,6 @@
             tasks.append(cls.model_validate_json(payload))
         return tasks
 
-<<<<<<< HEAD
     async def get_response(self, key: str) -> dict[str, Any] | None:
         """Return a stored response for ``key`` if present."""
 
@@ -130,7 +129,7 @@
                 (key, json.dumps(response)),
             )
             conn.commit()
-=======
+
     async def save_idempotent(self, key: str, response: dict[str, Any]) -> None:
         """Persist ``response`` for an idempotency ``key``."""
 
@@ -158,5 +157,4 @@
             row = cursor.fetchone()
         if row is None:
             return None
-        return cast(dict[str, Any], json.loads(row[0]))
->>>>>>> a78fbbe8
+        return cast(dict[str, Any], json.loads(row[0]))