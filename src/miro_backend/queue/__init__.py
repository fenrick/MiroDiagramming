--- conflicted
+++ resolved
@@ -1,7 +1,6 @@
 """Queue utilities for processing board changes."""
 
 from .change_queue import ChangeQueue
-<<<<<<< HEAD
 from .tasks import (
     ChangeTask,
     CreateNode,
@@ -19,21 +18,16 @@
 
     return _queue
 
-=======
 from .provider import get_change_queue
 from .tasks import ChangeTask, CreateNode, UpdateCard
->>>>>>> b1cf22c7
 
 __all__ = [
     "ChangeQueue",
     "ChangeTask",
     "CreateNode",
     "UpdateCard",
-<<<<<<< HEAD
     "CreateShape",
     "UpdateShape",
     "DeleteShape",
-=======
->>>>>>> b1cf22c7
     "get_change_queue",
 ]