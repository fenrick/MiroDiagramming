--- conflicted
+++ resolved
@@ -19,7 +19,6 @@
 class Settings(BaseSettings):
     """Defines runtime application settings."""
 
-<<<<<<< HEAD
     database_url: str = "sqlite:///./app.db"
     cors_origins: list[str] = ["*"]
     client_id: str
@@ -29,7 +28,7 @@
     logfire_service_name: str = "miro-backend"
     logfire_send_to_logfire: bool = False
     http_timeout_seconds: float = 10.0
-=======
+      
     database_url: str = Field(
         default="sqlite:///./app.db",
         alias="MIRO_DATABASE_URL",
@@ -86,7 +85,6 @@
         alias="MIRO_HTTP_TIMEOUT_SECONDS",
         description="Default timeout in seconds for outbound HTTP requests.",
     )
->>>>>>> 165da1ec
 
     model_config = SettingsConfigDict(
         env_file=".env", extra="ignore", populate_by_name=True
