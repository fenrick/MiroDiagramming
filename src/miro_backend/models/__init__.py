--- conflicted
+++ resolved
@@ -2,15 +2,12 @@
 
 from .board import Board
 from .cache import CacheEntry
-<<<<<<< HEAD
 from .user import User
 
 __all__ = ["CacheEntry", "User"]
-=======
 from .tag import Tag
 
 __all__ = ["Board", "CacheEntry", "Tag"]
 from .log_entry import LogEntry
 
-__all__ = ["CacheEntry", "LogEntry"]
->>>>>>> 9de53ab8
+__all__ = ["CacheEntry", "LogEntry"]