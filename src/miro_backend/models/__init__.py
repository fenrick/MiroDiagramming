--- conflicted
+++ resolved
@@ -2,12 +2,9 @@
 
 from .board import Board
 from .cache import CacheEntry
-<<<<<<< HEAD
 from .tag import Tag
 
 __all__ = ["Board", "CacheEntry", "Tag"]
-=======
 from .log_entry import LogEntry
 
-__all__ = ["CacheEntry", "LogEntry"]
->>>>>>> e2b87676
+__all__ = ["CacheEntry", "LogEntry"]