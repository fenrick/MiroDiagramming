"""Application entry point."""

from __future__ import annotations

import asyncio
import contextlib
from contextlib import asynccontextmanager
from pathlib import Path
from typing import AsyncIterator

from fastapi import FastAPI
from fastapi.middleware.cors import CORSMiddleware
from fastapi.responses import HTMLResponse
from fastapi.staticfiles import StaticFiles

from .api.routers.auth import router as auth_router
<<<<<<< HEAD
from .api.routers.cache import router as cache_router
from .queue import ChangeQueue
=======
from .api.routers.batch import router as batch_router
from .queue.provider import get_change_queue
>>>>>>> 768364f0
from .services.miro_client import MiroClient


change_queue = get_change_queue()
"""Global queue used by the background worker."""


@asynccontextmanager
async def lifespan(_: FastAPI) -> AsyncIterator[None]:
    """Start a background worker that processes queued changes."""

    client = MiroClient()
    worker = asyncio.create_task(change_queue.worker(client))
    try:
        yield
    finally:
        worker.cancel()
        with contextlib.suppress(asyncio.CancelledError):
            await worker


BASE_DIR = Path(__file__).resolve().parents[2]
app = FastAPI(lifespan=lifespan)

app.add_middleware(
    CORSMiddleware,
    allow_origins=["*"],
    allow_credentials=True,
    allow_methods=["*"],
    allow_headers=["*"],
)

static_dir = BASE_DIR / "web/client/dist"
if static_dir.exists():
    app.mount("/static", StaticFiles(directory=static_dir), name="static")

app.include_router(auth_router)
<<<<<<< HEAD
app.include_router(cache_router)
=======
app.include_router(batch_router)
>>>>>>> 768364f0


@app.get("/", response_class=HTMLResponse)  # type: ignore[misc]
async def root() -> HTMLResponse:
    """Redirect browsers to the built front-end."""
    return HTMLResponse('<script>window.location.href="/static/index.html"</script>')


@app.get("/health")  # type: ignore[misc]
async def health() -> dict[str, str]:
    """Basic health check endpoint."""
    return {"status": "ok"}<|MERGE_RESOLUTION|>--- conflicted
+++ resolved
@@ -14,13 +14,10 @@
 from fastapi.staticfiles import StaticFiles
 
 from .api.routers.auth import router as auth_router
-<<<<<<< HEAD
 from .api.routers.cache import router as cache_router
 from .queue import ChangeQueue
-=======
 from .api.routers.batch import router as batch_router
 from .queue.provider import get_change_queue
->>>>>>> 768364f0
 from .services.miro_client import MiroClient
 
 
@@ -58,11 +55,8 @@
     app.mount("/static", StaticFiles(directory=static_dir), name="static")
 
 app.include_router(auth_router)
-<<<<<<< HEAD
 app.include_router(cache_router)
-=======
 app.include_router(batch_router)
->>>>>>> 768364f0
 
 
 @app.get("/", response_class=HTMLResponse)  # type: ignore[misc]
