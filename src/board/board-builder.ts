--- conflicted
+++ resolved
@@ -232,13 +232,7 @@
       this.frame,
     );
     const rowId =
-<<<<<<< HEAD
       node.metadata?.rowId != null ? String(node.metadata.rowId) : undefined;
-=======
-      node.metadata && 'rowId' in node.metadata
-        ? String(node.metadata['rowId'])
-        : undefined;
->>>>>>> a9d3edd0
     if ((widget as Group).type === 'group') {
       const items = await (widget as Group).getItems();
       const meta: Record<string, string> = {
