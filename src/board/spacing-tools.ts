import { BoardLike, getBoard, maybeSync, Syncable } from './board';

/** Options for spacing layout. */
export interface SpacingOptions {
  /** Axis to distribute along: 'x' for horizontal or 'y' for vertical. */
  axis: 'x' | 'y';
  /** Distance between successive items in board units. */
  spacing: number;
  /**
   * Layout mode:
   * - `move` keeps widget sizes and changes positions.
   * - `grow` expands all widgets equally so outer edges remain fixed.
   */
  mode?: 'move' | 'grow';
}

/** Compute linear offsets for a given count and spacing. */
export function calculateSpacingOffsets(
  count: number,
  spacing: number,
): number[] {
  const offsets: number[] = [];
  for (let i = 0; i < count; i += 1) offsets.push(i * spacing);
  return offsets;
}

/** Plan widget positions and size when distributing by growth. */
export function calculateGrowthPlan(
  items: Array<Record<string, number>>,
  axis: 'x' | 'y',
  spacing: number,
): { size: number; positions: number[] } {
  const sizeKey = axis === 'x' ? 'width' : 'height';
  const first = items[0];
  const last = items[items.length - 1];
  /* c8 ignore next */
  const startEdge = (first[axis] ?? 0) - getDimension(first, sizeKey) / 2;
  /* c8 ignore next */
  const endEdge = (last[axis] ?? 0) + getDimension(last, sizeKey) / 2;
  const total = endEdge - startEdge;
  const size = (total - spacing * (items.length - 1)) / items.length;
  const positions: number[] = [];
  let pos = startEdge + size / 2;
  for (let i = 0; i < items.length; i += 1) {
    positions.push(pos);
    pos += size + spacing;
  }
  return { size, positions };
}

/**
 * Distribute the current selection so each item is spaced evenly on the
 * chosen axis. Spacing is measured between the outer edges of each
 * widget so items with different dimensions maintain the same gap.
 * Item order is derived from their current position. Every widget is
 * synchronised immediately after its coordinates are updated so the
 * board reflects the new layout.
 */
export async function applySpacingLayout(
  opts: SpacingOptions,
  board?: BoardLike,
): Promise<void> {
  const b = getBoard(board);
  const selection = await b.getSelection();
  if (!selection.length) return;

  const axis = opts.axis;
  const sizeKey = axis === 'x' ? 'width' : 'height';
  const items = [...selection].sort(
    /* c8 ignore next */
    (a, b) =>
      ((a as Record<string, number>)[axis] ?? 0) -
      ((b as Record<string, number>)[axis] ?? 0),
  ) as Array<Record<string, number> & Syncable>;
  const mode = opts.mode ?? 'move';
  if (mode === 'grow') {
    const plan = calculateGrowthPlan(items, axis, opts.spacing);
    await Promise.all(
      items.map(async (item, i) => {
        item[sizeKey] = plan.size;
        item[axis] = plan.positions[i];
        await maybeSync(item);
      }),
    );
    return;
  }

<<<<<<< HEAD
  /* c8 ignore next */
  let position = (items[0] as Record<string, number>)[axis] ?? 0;
  await moveWidget(
    items[0] as Record<string, number> & { sync?: () => Promise<void> },
    axis,
    position,
  );
=======
  let position = items[0][axis] ?? 0;
  await moveWidget(items[0], axis, position);
>>>>>>> 9977ad01

  let prev = items[0];
  for (const curr of items.slice(1)) {
    const prevSize = getDimension(prev, sizeKey);
    const currSize = getDimension(curr, sizeKey);
    position += prevSize / 2 + opts.spacing + currSize / 2;
    await moveWidget(curr, axis, position);
    prev = curr;
  }
}

/**
 * Safely retrieve a numeric dimension from a widget.
 *
 * @param item - Widget instance.
 * @param key - Dimension property name ('width' or 'height').
 * @returns The numeric value or `0` when unavailable.
 */
function getDimension(item: Record<string, number>, key: string): number {
  const val = item[key];
  return typeof val === 'number' ? val : 0;
}

/**
 * Move a widget along one axis and sync it with the board.
 *
 * @param item - The widget to update.
 * @param axis - Axis to modify ('x' or 'y').
 * @param position - New coordinate value.
 */
async function moveWidget(
  item: Record<string, number> & Syncable,
  axis: 'x' | 'y',
  position: number,
): Promise<void> {
  item[axis] = position;
  await maybeSync(item);
}<|MERGE_RESOLUTION|>--- conflicted
+++ resolved
@@ -85,18 +85,8 @@
     return;
   }
 
-<<<<<<< HEAD
-  /* c8 ignore next */
-  let position = (items[0] as Record<string, number>)[axis] ?? 0;
-  await moveWidget(
-    items[0] as Record<string, number> & { sync?: () => Promise<void> },
-    axis,
-    position,
-  );
-=======
   let position = items[0][axis] ?? 0;
   await moveWidget(items[0], axis, position);
->>>>>>> 9977ad01
 
   let prev = items[0];
   for (const curr of items.slice(1)) {
