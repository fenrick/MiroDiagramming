/**
 * Mapping configuration describing column headers for various fields.
 */
export interface ColumnMapping {
  /** Column used for the optional unique identifier. */
  idColumn?: string;
  /** Column providing the template or type value. */
  templateColumn?: string;
  /** Column containing the node label or card title. */
  labelColumn?: string;
  /** Column used for free form text such as descriptions. */
  textColumn?: string;
  /** Mapping of metadata keys to column headers. */
  metadataColumns?: Record<string, string>;
}

export interface NodeDefinition {
  id: string;
  label: string;
  type: string;
  metadata?: Record<string, unknown>;
}

export interface CardDefinition {
  id?: string;
  title: string;
  description?: string;
  style?: { cardTheme?: string };
}

/**
 * Add a property to the target object when the provided value is defined.
 *
 * @param target - Object to modify.
 * @param key - Property key.
 * @param value - Value to assign if defined.
 */
function assignIfDefined<T extends object, K extends PropertyKey, V>(
  target: T,
  key: K,
  value: V | undefined,
): void {
  if (value != null) {
    (target as Record<PropertyKey, V>)[key] = value;
  }
}

/**
 * Retrieve a cell value from a row based on the provided column header.
 *
 * @param row - Data row parsed from Excel.
 * @param column - Column header to read.
 * @returns The cell value or `undefined` when no column is mapped.
 */
function readColumn(row: Record<string, unknown>, column?: string): unknown {
  return column ? row[column] : undefined;
}

/**
 * Convert an array of Excel rows into {@link NodeDefinition} objects.
 *
 * @param rows - Parsed rows from {@link ExcelLoader}.
 * @param mapping - Column mapping configuration.
 */
<<<<<<< HEAD
// eslint-disable-next-line complexity
export function mapRowToNode(
=======
export function buildMetadata(
>>>>>>> 47836cbc
  row: Record<string, unknown>,
  mapping: ColumnMapping,
  index: number,
): Record<string, unknown> {
  const metadata: Record<string, unknown> = {};
  if (mapping.textColumn && row[mapping.textColumn] != null) {
    metadata.text = row[mapping.textColumn];
  }
  const extra = mapping.metadataColumns ?? {};
  Object.entries(extra).forEach(([key, col]) => {
    const value = row[col];
    if (value != null) metadata[key] = value;
  });
  const idVal = mapping.idColumn ? row[mapping.idColumn] : undefined;
  metadata.rowId = idVal != null ? String(idVal) : String(index);
  return metadata;
}

/**
 * Resolve identifier, label and type values from the given row.
 */
export function resolveIdLabelType(
  row: Record<string, unknown>,
  mapping: ColumnMapping,
  index: number,
): { id: string; label: string; type: string } {
  const idVal = mapping.idColumn ? row[mapping.idColumn] : undefined;
  const labelVal = mapping.labelColumn ? row[mapping.labelColumn] : undefined;
  const typeVal = mapping.templateColumn
    ? row[mapping.templateColumn]
    : undefined;
  return {
    id: idVal != null ? String(idVal) : String(index),
    label: labelVal != null ? String(labelVal) : '',
    type: typeVal != null ? String(typeVal) : 'default',
  };
}

/**
 * Convert an array of Excel rows into {@link NodeDefinition} objects.
 *
 * @param rows - Parsed rows from {@link ExcelLoader}.
 * @param mapping - Column mapping configuration.
 */
export function mapRowToNode(
  row: Record<string, unknown>,
  mapping: ColumnMapping,
  index: number,
): NodeDefinition {
  const { id, label, type } = resolveIdLabelType(row, mapping, index);
  const metadata = buildMetadata(row, mapping, index);
  return { id, label, type, metadata };
}

export function mapRowsToNodes(
  rows: Array<Record<string, unknown>>,
  mapping: ColumnMapping,
): NodeDefinition[] {
  return rows.map((row, index) => mapRowToNode(row, mapping, index));
}

/**
 * Convert an array of Excel rows into {@link CardDefinition} objects.
 *
 * @param rows - Parsed rows from {@link ExcelLoader}.
 * @param mapping - Column mapping configuration.
 */
// eslint-disable-next-line complexity
export function mapRowToCard(
  row: Record<string, unknown>,
  mapping: ColumnMapping,
): CardDefinition {
  const idVal = readColumn(row, mapping.idColumn);
  const titleVal = readColumn(row, mapping.labelColumn);
  const descVal = readColumn(row, mapping.textColumn);
  const themeVal = readColumn(row, mapping.templateColumn);
  const card: CardDefinition = {
    title: titleVal != null ? String(titleVal) : '',
  };
  assignIfDefined(card, 'id', idVal != null ? String(idVal) : undefined);
  assignIfDefined(
    card,
    'description',
    descVal != null ? String(descVal) : undefined,
  );
  assignIfDefined(
    card,
    'style',
    themeVal != null ? { cardTheme: String(themeVal) } : undefined,
  );
  return card;
}

export function mapRowsToCards(
  rows: Array<Record<string, unknown>>,
  mapping: ColumnMapping,
): CardDefinition[] {
  return rows.map((row) => mapRowToCard(row, mapping));
}<|MERGE_RESOLUTION|>--- conflicted
+++ resolved
@@ -62,12 +62,7 @@
  * @param rows - Parsed rows from {@link ExcelLoader}.
  * @param mapping - Column mapping configuration.
  */
-<<<<<<< HEAD
-// eslint-disable-next-line complexity
-export function mapRowToNode(
-=======
 export function buildMetadata(
->>>>>>> 47836cbc
   row: Record<string, unknown>,
   mapping: ColumnMapping,
   index: number,
@@ -112,6 +107,7 @@
  * @param rows - Parsed rows from {@link ExcelLoader}.
  * @param mapping - Column mapping configuration.
  */
+// eslint-disable-next-line complexity
 export function mapRowToNode(
   row: Record<string, unknown>,
   mapping: ColumnMapping,
