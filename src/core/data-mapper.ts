/**
 * Mapping configuration describing column headers for various fields.
 */
export interface ColumnMapping {
  /** Column used for the optional unique identifier. */
  idColumn?: string;
  /** Column providing the template or type value. */
  templateColumn?: string;
  /** Column containing the node label or card title. */
  labelColumn?: string;
  /** Column used for free form text such as descriptions. */
  textColumn?: string;
  /** Mapping of metadata keys to column headers. */
  metadataColumns?: Record<string, string>;
}

export interface NodeDefinition {
  id: string;
  label: string;
  type: string;
  metadata?: Record<string, unknown>;
}

export interface CardDefinition {
  id?: string;
  title: string;
  description?: string;
  style?: { cardTheme?: string };
}

/**
<<<<<<< HEAD
 * Add a property to the target object when the provided value is defined.
 *
 * @param target - Object to modify.
 * @param key - Property key.
 * @param value - Value to assign if defined.
 */
function assignIfDefined<T extends object, K extends PropertyKey, V>(
  target: T,
  key: K,
  value: V | undefined,
): void {
  if (value != null) {
    (target as Record<PropertyKey, V>)[key] = value;
  }
}

/**
 * Retrieve a cell value from a row based on the provided column header.
 *
 * @param row - Data row parsed from Excel.
 * @param column - Column header to read.
 * @returns The cell value or `undefined` when no column is mapped.
 */
function readColumn(row: Record<string, unknown>, column?: string): unknown {
  return column ? row[column] : undefined;
}

/**
 * Convert an array of Excel rows into {@link NodeDefinition} objects.
 *
 * @param rows - Parsed rows from {@link ExcelLoader}.
 * @param mapping - Column mapping configuration.
=======
 * Build a metadata object for the provided row. Always includes a `rowId`
 * derived from either the `idColumn` or the row index.
>>>>>>> a6581412
 */
export function buildMetadata(
  row: Record<string, unknown>,
  mapping: ColumnMapping,
  index: number,
): Record<string, unknown> {
  const metadata: Record<string, unknown> = {};
  if (mapping.textColumn && row[mapping.textColumn] != null) {
    metadata.text = row[mapping.textColumn];
  }
  const extra = mapping.metadataColumns ?? {};
  Object.entries(extra).forEach(([key, col]) => {
    const value = row[col];
    if (value != null) metadata[key] = value;
  });
  const idVal = mapping.idColumn ? row[mapping.idColumn] : undefined;
  metadata.rowId = idVal != null ? String(idVal) : String(index);
  return metadata;
}

/**
 * Resolve identifier, label and type values from the given row.
 */
export function resolveIdLabelType(
  row: Record<string, unknown>,
  mapping: ColumnMapping,
  index: number,
): { id: string; label: string; type: string } {
  const idVal = mapping.idColumn ? row[mapping.idColumn] : undefined;
  const labelVal = mapping.labelColumn ? row[mapping.labelColumn] : undefined;
  const typeVal = mapping.templateColumn
    ? row[mapping.templateColumn]
    : undefined;
  return {
    id: idVal != null ? String(idVal) : String(index),
    label: labelVal != null ? String(labelVal) : '',
    type: typeVal != null ? String(typeVal) : 'default',
  };
}

/**
 * Convert an array of Excel rows into {@link NodeDefinition} objects.
 *
 * @param rows - Parsed rows from {@link ExcelLoader}.
 * @param mapping - Column mapping configuration.
 */
export function mapRowToNode(
  row: Record<string, unknown>,
  mapping: ColumnMapping,
  index: number,
): NodeDefinition {
  const { id, label, type } = resolveIdLabelType(row, mapping, index);
  const metadata = buildMetadata(row, mapping, index);
  return { id, label, type, metadata };
}

export function mapRowsToNodes(
  rows: Array<Record<string, unknown>>,
  mapping: ColumnMapping,
): NodeDefinition[] {
  return rows.map((row, index) => mapRowToNode(row, mapping, index));
}

/**
 * Convert an array of Excel rows into {@link CardDefinition} objects.
 *
 * @param rows - Parsed rows from {@link ExcelLoader}.
 * @param mapping - Column mapping configuration.
 */
export function mapRowToCard(
  row: Record<string, unknown>,
  mapping: ColumnMapping,
): CardDefinition {
<<<<<<< HEAD
  const idVal = readColumn(row, mapping.idColumn);
  const titleVal = readColumn(row, mapping.labelColumn);
  const descVal = readColumn(row, mapping.textColumn);
  const themeVal = readColumn(row, mapping.templateColumn);
  const card: CardDefinition = {
    title: titleVal != null ? String(titleVal) : '',
  };
  assignIfDefined(card, 'id', idVal != null ? String(idVal) : undefined);
  assignIfDefined(
    card,
    'description',
    descVal != null ? String(descVal) : undefined,
  );
  assignIfDefined(
    card,
    'style',
    themeVal != null ? { cardTheme: String(themeVal) } : undefined,
  );
=======
  const card: CardDefinition = { title: '' };
  if (mapping.labelColumn && row[mapping.labelColumn] != null) {
    card.title = String(row[mapping.labelColumn]);
  }
  if (mapping.idColumn && row[mapping.idColumn] != null) {
    card.id = String(row[mapping.idColumn]);
  }
  if (mapping.textColumn && row[mapping.textColumn] != null) {
    card.description = String(row[mapping.textColumn]);
  }
  if (mapping.templateColumn && row[mapping.templateColumn] != null) {
    card.style = { cardTheme: String(row[mapping.templateColumn]) };
  }
>>>>>>> a6581412
  return card;
}

export function mapRowsToCards(
  rows: Array<Record<string, unknown>>,
  mapping: ColumnMapping,
): CardDefinition[] {
  return rows.map((row) => mapRowToCard(row, mapping));
}<|MERGE_RESOLUTION|>--- conflicted
+++ resolved
@@ -29,7 +29,6 @@
 }
 
 /**
-<<<<<<< HEAD
  * Add a property to the target object when the provided value is defined.
  *
  * @param target - Object to modify.
@@ -62,10 +61,6 @@
  *
  * @param rows - Parsed rows from {@link ExcelLoader}.
  * @param mapping - Column mapping configuration.
-=======
- * Build a metadata object for the provided row. Always includes a `rowId`
- * derived from either the `idColumn` or the row index.
->>>>>>> a6581412
  */
 export function buildMetadata(
   row: Record<string, unknown>,
@@ -139,7 +134,6 @@
   row: Record<string, unknown>,
   mapping: ColumnMapping,
 ): CardDefinition {
-<<<<<<< HEAD
   const idVal = readColumn(row, mapping.idColumn);
   const titleVal = readColumn(row, mapping.labelColumn);
   const descVal = readColumn(row, mapping.textColumn);
@@ -158,21 +152,6 @@
     'style',
     themeVal != null ? { cardTheme: String(themeVal) } : undefined,
   );
-=======
-  const card: CardDefinition = { title: '' };
-  if (mapping.labelColumn && row[mapping.labelColumn] != null) {
-    card.title = String(row[mapping.labelColumn]);
-  }
-  if (mapping.idColumn && row[mapping.idColumn] != null) {
-    card.id = String(row[mapping.idColumn]);
-  }
-  if (mapping.textColumn && row[mapping.textColumn] != null) {
-    card.description = String(row[mapping.textColumn]);
-  }
-  if (mapping.templateColumn && row[mapping.templateColumn] != null) {
-    card.style = { cardTheme: String(row[mapping.templateColumn]) };
-  }
->>>>>>> a6581412
   return card;
 }
 
