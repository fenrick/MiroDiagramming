import { GraphData, graphService } from './graph-service';
import { edgesToHierarchy, hierarchyToEdges } from './convert';
import { isNestedAlgorithm } from './layout-modes';
import { HierarchyProcessor } from './hierarchy-processor';
import type { HierNode } from '../layout/nested-layout';
import { BoardBuilder } from '../../board/board-builder';
import { clearActiveFrame, registerFrame } from '../../board/frame-utils';
import { UndoableProcessor } from './undoable-processor';
import { layoutEngine, LayoutResult } from '../layout/elk-layout';
import { UserLayoutOptions } from '../layout/elk-options';
import { fileUtils } from '../utils/file-utils';
import {
  computeEdgeHints,
  boundingBoxFromTopLeft,
  frameOffset,
} from '../layout/layout-utils';
import type { BaseItem, Frame, Group } from '@mirohq/websdk-types';

/**
 * High level orchestrator that loads graph data, runs layout and
 * creates all widgets on the board.
 */
/** Options controlling how the graph is rendered on the board. */
export interface ProcessOptions {
  /** Whether to wrap the diagram in a frame. */
  createFrame?: boolean;
  /** Optional title for the created frame. */
  frameTitle?: string;
  /** Optional custom layout options. */
  layout?: Partial<UserLayoutOptions>;
}

<<<<<<< HEAD
export class GraphProcessor {
  private lastCreated: Array<BaseItem | Group | Connector | Frame> = [];
  private nodeIdMap: Record<string, string> = {};

  constructor(
    private readonly builder: BoardBuilder = graphService.getBuilder(),
  ) {}
=======
export class GraphProcessor extends UndoableProcessor {
  constructor(builder: BoardBuilder = graphService.getBuilder()) {
    super(builder);
  }
>>>>>>> 1b671746

  /** Mapping from node ID to created widget ID for the last run. */
  public getNodeIdMap(): Record<string, string> {
    return { ...this.nodeIdMap };
  }

  /**
   * Load a JSON graph file and process it.
   */
  public async processFile(
    file: File,
    options: ProcessOptions = {},
  ): Promise<void> {
    fileUtils.validateFile(file);
    const graph = await graphService.loadGraph(file);
    await this.processGraph(graph, options);
  }

  /**
   * Given parsed graph data, create all nodes and connectors on the board.
   */
  public async processGraph(
    graph: GraphData | HierNode[],
    options: ProcessOptions = {},
  ): Promise<void> {
    this.nodeIdMap = {};
    const alg = options.layout?.algorithm ?? 'mrtree';
    if (isNestedAlgorithm(alg)) {
      const hp = new HierarchyProcessor(this.builder);
      const hierarchy = Array.isArray(graph) ? graph : edgesToHierarchy(graph);
      await hp.processHierarchy(hierarchy, {
        createFrame: options.createFrame,
        frameTitle: options.frameTitle,
      });
      this.lastCreated = hp.getLastCreated();
      return;
    }
    const data = Array.isArray(graph) ? hierarchyToEdges(graph) : graph;
    this.validateGraph(data);
    const layout = await layoutEngine.layoutGraph(data, options.layout);

    const bounds = this.layoutBounds(layout);
    const margin = 100;
    const frameWidth = bounds.maxX - bounds.minX + margin * 2;
    const frameHeight = bounds.maxY - bounds.minY + margin * 2;
    const spot = await this.builder.findSpace(frameWidth, frameHeight);

    let frame: Frame | undefined;
    if (options.createFrame !== false) {
      frame = await registerFrame(
        this.builder,
        this.lastCreated,
        frameWidth,
        frameHeight,
        spot,
        options.frameTitle,
      );
    } else {
      clearActiveFrame(this.builder);
    }

    const { offsetX, offsetY } = this.calculateOffset(
      spot,
      frameWidth,
      frameHeight,
      { minX: bounds.minX, minY: bounds.minY },
      margin,
    );

    const nodeMap = await this.createNodes(data, layout, offsetX, offsetY);

    await this.createConnectorsAndZoom(data, layout, nodeMap, frame);
  }

  // undoLast inherited from UndoableProcessor

  /**
   * Determine the bounding box for positioned nodes.
   */
  private layoutBounds(layout: LayoutResult) {
    return boundingBoxFromTopLeft(layout.nodes);
  }

  /**
   * Calculate offsets for node placement within the board.
   */
  private calculateOffset(
    spot: { x: number; y: number },
    frameWidth: number,
    frameHeight: number,
    bounds: { minX: number; minY: number },
    margin: number,
  ) {
    return frameOffset(spot, frameWidth, frameHeight, bounds, margin);
  }

  /**
   * Create nodes for the provided graph using the layout offsets.
   */
  private async createNodes(
    graph: GraphData,
    layout: LayoutResult,
    offsetX: number,
    offsetY: number,
  ): Promise<Record<string, BaseItem | Group>> {
    const nodeMap: Record<string, BaseItem | Group> = {};
    for (const node of graph.nodes) {
      const pos = layout.nodes[node.id];
      const adjPos = { ...pos, x: pos.x + offsetX, y: pos.y + offsetY };
      const widget = await this.builder.createNode(node, adjPos);
      nodeMap[node.id] = widget;
<<<<<<< HEAD
      if (widget.id) {
        this.nodeIdMap[node.id] = widget.id;
      }
      this.lastCreated.push(widget);
=======
      this.registerCreated(widget);
>>>>>>> 1b671746
    }
    return nodeMap;
  }

  /**
   * Connect nodes and zoom the board to the created content.
   */
  private async createConnectorsAndZoom(
    graph: GraphData,
    layout: LayoutResult,
    nodeMap: Record<string, BaseItem | Group>,
    frame?: Frame,
  ): Promise<void> {
    const edgeHints = computeEdgeHints(graph, layout);
    const connectors = await this.builder.createEdges(
      graph.edges,
      nodeMap,
      edgeHints,
    );
    this.registerCreated(connectors);
    await this.syncOrUndo([...Object.values(nodeMap), ...connectors]);
    if (frame) {
      await this.builder.zoomTo(frame);
    } else {
      await this.builder.zoomTo(Object.values(nodeMap));
    }
  }

  /**
   * Ensure the provided graph data is valid.
   *
   * @throws {Error} If the graph does not have the expected top level format or
   *   if any edge references a non-existent node. The thrown error message
   *   provides details about the specific problem.
   */
  private validateGraph(graph: GraphData): void {
    if (!graph || !Array.isArray(graph.nodes) || !Array.isArray(graph.edges)) {
      throw new Error('Invalid graph format');
    }

    const nodeIds = new Set(graph.nodes.map((n) => n.id));
    for (const edge of graph.edges) {
      if (!nodeIds.has(edge.from)) {
        throw new Error(`Edge references missing node: ${edge.from}`);
      }
      if (!nodeIds.has(edge.to)) {
        throw new Error(`Edge references missing node: ${edge.to}`);
      }
    }
  }
}<|MERGE_RESOLUTION|>--- conflicted
+++ resolved
@@ -30,20 +30,10 @@
   layout?: Partial<UserLayoutOptions>;
 }
 
-<<<<<<< HEAD
-export class GraphProcessor {
-  private lastCreated: Array<BaseItem | Group | Connector | Frame> = [];
-  private nodeIdMap: Record<string, string> = {};
-
-  constructor(
-    private readonly builder: BoardBuilder = graphService.getBuilder(),
-  ) {}
-=======
 export class GraphProcessor extends UndoableProcessor {
   constructor(builder: BoardBuilder = graphService.getBuilder()) {
     super(builder);
   }
->>>>>>> 1b671746
 
   /** Mapping from node ID to created widget ID for the last run. */
   public getNodeIdMap(): Record<string, string> {
@@ -155,14 +145,7 @@
       const adjPos = { ...pos, x: pos.x + offsetX, y: pos.y + offsetY };
       const widget = await this.builder.createNode(node, adjPos);
       nodeMap[node.id] = widget;
-<<<<<<< HEAD
-      if (widget.id) {
-        this.nodeIdMap[node.id] = widget.id;
-      }
-      this.lastCreated.push(widget);
-=======
       this.registerCreated(widget);
->>>>>>> 1b671746
     }
     return nodeMap;
   }
