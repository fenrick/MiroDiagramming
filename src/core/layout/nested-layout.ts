--- conflicted
+++ resolved
@@ -62,12 +62,7 @@
     return elk;
   }
 
-<<<<<<< HEAD
-  // eslint-disable-next-line complexity
-  private collectPositions(
-=======
   private computePosition(
->>>>>>> 47836cbc
     node: ElkNode,
     offsetX: number,
     offsetY: number,
