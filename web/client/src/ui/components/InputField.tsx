import { Form, Input } from '@mirohq/design-system';
import React from 'react';

export type InputFieldProps = Readonly<
  Omit<
    React.InputHTMLAttributes<HTMLInputElement>,
    'onChange' | 'className' | 'style'
  > & {
    /** Visible label text. */
    label: React.ReactNode;
    /**
     * Callback fired when the input value changes. This receives the raw
     * string value extracted from the event.
     */
    onValueChange?: (value: string) => void;
  }
>;

// Custom class names and inline styles are intentionally excluded so spacing
// and typography remain consistent across the app.

/** Single component combining label and input control. */
<<<<<<< HEAD
=======
const StyledFormField = styled(Form.Field, {
  marginBottom: 'var(--space-200)',
  position: 'relative',
});

const StyledLabel = styled(Form.Label, { marginBottom: 'var(--space-xsmall)' });

const StyledInput = styled(Input, {
  paddingLeft: 'var(--space-small)',
  paddingRight: 'var(--space-small)',
});
>>>>>>> 06e41cfa

export const InputField = React.forwardRef<HTMLInputElement, InputFieldProps>(
  function InputField({ label, onValueChange, id, ...props }, ref) {
    const generatedId = React.useId();
    const inputId = id ?? generatedId;
    const { onChange: externalOnChange, ...restProps } =
      props as React.ComponentProps<typeof Input>;
    const handleChange = (e: React.ChangeEvent<HTMLInputElement>): void => {
      externalOnChange?.(e);
      onValueChange?.(e.target.value);
    };

    return (
      <Form.Field>
        <Form.Label htmlFor={inputId}>{label}</Form.Label>
        <Input
          id={inputId}
          ref={ref}
          onChange={handleChange}
          {...restProps}
        />
      </Form.Field>
    );
  },
);<|MERGE_RESOLUTION|>--- conflicted
+++ resolved
@@ -20,8 +20,6 @@
 // and typography remain consistent across the app.
 
 /** Single component combining label and input control. */
-<<<<<<< HEAD
-=======
 const StyledFormField = styled(Form.Field, {
   marginBottom: 'var(--space-200)',
   position: 'relative',
@@ -33,7 +31,6 @@
   paddingLeft: 'var(--space-small)',
   paddingRight: 'var(--space-small)',
 });
->>>>>>> 06e41cfa
 
 export const InputField = React.forwardRef<HTMLInputElement, InputFieldProps>(
   function InputField({ label, onValueChange, id, ...props }, ref) {
