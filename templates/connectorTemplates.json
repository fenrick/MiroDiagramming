--- conflicted
+++ resolved
@@ -36,11 +36,7 @@
     },
     "shape": "curved",
     "caption": { "position": 0.5, "textAlignVertical": "middle" },
-<<<<<<< HEAD
-    "alias": ["deploy"]
-=======
-    "alias": ["assigns"]
->>>>>>> bfde709f
+    "alias": ["deploy", "assigns"]
   },
   "realization": {
     "style": {
