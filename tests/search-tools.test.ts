--- conflicted
+++ resolved
@@ -222,7 +222,6 @@
     expect(items[1].plainText).toBe('hi');
   });
 
-<<<<<<< HEAD
   test('setStringAtPath guards prototype pollution', async () => {
     const { _setStringAtPath: fn } = (await import(
       '../src/board/search-tools'
@@ -242,7 +241,8 @@
     fn(obj2, 'constructor.polluted', 'bad');
     expect(({} as Record<string, unknown>).polluted).toBeUndefined();
     expect('polluted' in obj2).toBe(false);
-=======
+  });
+  
   test('searchBoardContent rejects invalid regex patterns', async () => {
     const { board } = makeBoard();
     await expect(
@@ -258,6 +258,5 @@
         board,
       ),
     ).rejects.toThrow(SyntaxError);
->>>>>>> b71f000d
   });
 });