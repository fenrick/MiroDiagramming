"""Tests for the batch operations endpoint."""

from __future__ import annotations

from collections.abc import Iterator

import pytest
from fastapi.testclient import TestClient

from miro_backend.main import app
from miro_backend.queue.provider import get_change_queue
from miro_backend.queue.tasks import CreateNode, UpdateCard
<<<<<<< HEAD
from .utils.queues import DummyQueue
=======


class MemoryPersistence:
    """In-memory store for idempotency responses."""

    def __init__(self) -> None:
        self.responses: dict[str, dict[str, int]] = {}

    async def get_response(self, key: str) -> dict[str, int] | None:
        return self.responses.get(key)

    async def save_response(self, key: str, response: dict[str, int]) -> None:
        self.responses[key] = response


class DummyQueue:
    """Simple queue capturing enqueued tasks."""

    def __init__(self, persistence: MemoryPersistence | None = None) -> None:
        self.tasks: list[object] = []
        self.persistence = persistence

    async def enqueue(self, task: object) -> None:
        self.tasks.append(task)
>>>>>>> dff484f8


# mypy struggles with pytest fixtures
@pytest.fixture  # type: ignore[misc]
def client_queue() -> Iterator[tuple[TestClient, DummyQueue]]:
    persistence = MemoryPersistence()
    queue = DummyQueue(persistence=persistence)
    app.dependency_overrides[get_change_queue] = lambda: queue
    client = TestClient(app)
    yield client, queue
    app.dependency_overrides.clear()


def test_post_batch_enqueues_tasks(client_queue: tuple[TestClient, DummyQueue]) -> None:
    client, queue = client_queue
    body = {
        "operations": [
            {"type": "create_node", "node_id": "n1", "data": {"x": 1}},
            {"type": "update_card", "card_id": "c1", "payload": {"y": 2}},
        ]
    }
    response = client.post("/api/batch", json=body)
    assert response.status_code == 202
    assert response.json() == {"enqueued": 2}
    assert len(queue.tasks) == 2
    assert isinstance(queue.tasks[0], CreateNode)
    assert isinstance(queue.tasks[1], UpdateCard)


def test_post_batch_validates_payload(
    client_queue: tuple[TestClient, DummyQueue]
) -> None:
    client, _ = client_queue
    body = {"operations": [{"type": "create_node", "node_id": "n1"}]}
    response = client.post("/api/batch", json=body)
    assert response.status_code == 422


def test_post_batch_returns_cached_response(
    client_queue: tuple[TestClient, DummyQueue]
) -> None:
    client, queue = client_queue
    assert queue.persistence is not None
    queue.persistence.responses["key1"] = {"enqueued": 3}
    body = {"operations": [{"type": "create_node", "node_id": "n1", "data": {"x": 1}}]}
    response = client.post("/api/batch", json=body, headers={"Idempotency-Key": "key1"})
    assert response.status_code == 202
    assert response.json() == {"enqueued": 3}
    assert len(queue.tasks) == 0


def test_post_batch_saves_idempotent_response(
    client_queue: tuple[TestClient, DummyQueue]
) -> None:
    client, queue = client_queue
    key = "key2"
    body = {
        "operations": [
            {"type": "create_node", "node_id": "n1", "data": {"x": 1}},
            {"type": "update_card", "card_id": "c1", "payload": {"y": 2}},
        ]
    }
    response = client.post("/api/batch", json=body, headers={"Idempotency-Key": key})
    assert response.status_code == 202
    assert response.json() == {"enqueued": 2}
    assert queue.persistence is not None
    assert queue.persistence.responses[key] == {"enqueued": 2}<|MERGE_RESOLUTION|>--- conflicted
+++ resolved
@@ -10,9 +10,7 @@
 from miro_backend.main import app
 from miro_backend.queue.provider import get_change_queue
 from miro_backend.queue.tasks import CreateNode, UpdateCard
-<<<<<<< HEAD
 from .utils.queues import DummyQueue
-=======
 
 
 class MemoryPersistence:
@@ -37,7 +35,6 @@
 
     async def enqueue(self, task: object) -> None:
         self.tasks.append(task)
->>>>>>> dff484f8
 
 
 # mypy struggles with pytest fixtures
