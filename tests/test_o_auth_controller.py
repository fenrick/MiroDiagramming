"""Tests for the OAuth router."""

from __future__ import annotations

from collections.abc import Iterator
from urllib.parse import parse_qs, urlparse

import pytest
from fastapi.testclient import TestClient
from sqlalchemy.orm import Session

from miro_backend.api.routers import oauth
from miro_backend.db.session import engine
from miro_backend.main import app
from miro_backend.models.user import User
from miro_backend.services.miro_client import MiroClient
from miro_backend.services.user_store import InMemoryUserStore, get_user_store

SCOPE = "boards:read boards:write"


class StubClient(MiroClient):  # type: ignore[misc]
    """Fake client capturing exchange calls."""

    def __init__(self) -> None:
        self.calls: list[tuple[str, str]] = []

    async def exchange_code(
        self,
        code: str,
        redirect_uri: str,
        token_url: str,
        client_id: str,
        client_secret: str,
        timeout_seconds: float | None = None,
    ) -> dict[str, int | str]:
        self.calls.append((code, redirect_uri))
        return {"access_token": "tok", "refresh_token": "ref", "expires_in": 3600}


class CountingStub(MiroClient):  # type: ignore[misc]
    """Stub client returning incrementing tokens."""

    def __init__(self) -> None:
        self.calls: list[tuple[str, str]] = []

    async def exchange_code(
        self,
        code: str,
        redirect_uri: str,
        token_url: str,
        client_id: str,
        client_secret: str,
        timeout_seconds: float | None = None,
    ) -> dict[str, int | str]:
        self.calls.append((code, redirect_uri))
        n = len(self.calls)
        return {
            "access_token": f"tok{n}",
            "refresh_token": f"ref{n}",
            "expires_in": 3600,
        }


@pytest.fixture  # type: ignore[misc]
def client_store() -> (
    Iterator[tuple[TestClient, InMemoryUserStore, StubClient, oauth.OAuthConfig]]
):
    store = InMemoryUserStore()
    stub = StubClient()
    cfg = oauth.OAuthConfig(
        auth_base="http://auth",
        client_id="id",
        client_secret="secret",
        redirect_uri="http://redir",
<<<<<<< HEAD
        scope=SCOPE,
        token_url="http://token",
        timeout_seconds=60,
=======
        scope="boards:read boards:write",
        token_url="http://token",
        timeout_seconds=1.0,
>>>>>>> 71fa35f5
    )
    app.dependency_overrides[get_user_store] = lambda: store
    app.dependency_overrides[oauth.get_miro_client] = lambda: stub
    app.dependency_overrides[oauth.get_oauth_config] = lambda: cfg
    User.__table__.create(bind=engine, checkfirst=True)
    client = TestClient(app)
    yield client, store, stub, cfg
    app.dependency_overrides.clear()
    User.__table__.drop(bind=engine)


@pytest.fixture  # type: ignore[misc]
def client_store_db() -> (
    Iterator[tuple[TestClient, InMemoryUserStore, CountingStub, oauth.OAuthConfig]]
):
    store = InMemoryUserStore()
    stub = CountingStub()
    cfg = oauth.OAuthConfig(
        auth_base="http://auth",
        client_id="id",
        client_secret="secret",
        redirect_uri="http://redir",
<<<<<<< HEAD
        scope=SCOPE,
        token_url="http://token",
        timeout_seconds=60,
=======
        scope="boards:read boards:write",
        token_url="http://token",
        timeout_seconds=1.0,
>>>>>>> 71fa35f5
    )
    app.dependency_overrides[get_user_store] = lambda: store
    app.dependency_overrides[oauth.get_miro_client] = lambda: stub
    app.dependency_overrides[oauth.get_oauth_config] = lambda: cfg
    User.__table__.create(bind=engine, checkfirst=True)
    client = TestClient(app)
    yield client, store, stub, cfg
    app.dependency_overrides.clear()
    User.__table__.drop(bind=engine)


def test_login_redirects_to_miro(
    client_store: tuple[TestClient, InMemoryUserStore, StubClient, oauth.OAuthConfig]
) -> None:
    client, _, _, _ = client_store
    res = client.get("/oauth/login", params={"userId": "u1"}, allow_redirects=False)
    assert res.status_code == 307
    loc = res.headers["location"]
    parsed = urlparse(loc)
    assert parsed.scheme + "://" + parsed.netloc == "http://auth"
    assert parsed.path == "/oauth/authorize"
    q = parse_qs(parsed.query)
    assert q["client_id"] == ["id"]
    assert q["redirect_uri"] == ["http://redir"]
    assert q["response_type"] == ["code"]
    assert q["scope"] == [SCOPE]
    assert q["state"][0].endswith(":u1")


def test_callback_exchanges_code_and_stores_tokens(
    client_store: tuple[TestClient, InMemoryUserStore, StubClient, oauth.OAuthConfig]
) -> None:
    client, store, stub, _ = client_store
    res = client.get(
        "/oauth/callback",
        params={"code": "c", "state": "x:u1"},
        allow_redirects=False,
    )
    assert res.status_code == 307
    assert res.headers["location"] == "/app.html"
    info = store.retrieve("u1")
    assert info is not None
    assert info.access_token == "tok"
    assert info.refresh_token == "ref"
    assert stub.calls == [("c", "http://redir")]


def test_callback_rejects_invalid_state(
    client_store: tuple[TestClient, InMemoryUserStore, StubClient, oauth.OAuthConfig]
) -> None:
    client, store, stub, _ = client_store
    res = client.get(
        "/oauth/callback", params={"code": "c", "state": "bad"}, allow_redirects=False
    )
    assert res.status_code == 400
    assert store.retrieve("u1") is None
    assert stub.calls == []


def test_callback_upserts_user_record(
    client_store_db: tuple[
        TestClient, InMemoryUserStore, CountingStub, oauth.OAuthConfig
    ]
) -> None:
    client, store, stub, _ = client_store_db
    res = client.get(
        "/oauth/callback",
        params={"code": "c1", "state": "x:u1"},
        allow_redirects=False,
    )
    assert res.status_code == 307
    res = client.get(
        "/oauth/callback",
        params={"code": "c2", "state": "x:u1"},
        allow_redirects=False,
    )
    assert res.status_code == 307
    with Session(bind=engine) as db:
        users = db.query(User).all()
        assert len(users) == 1
        user = users[0]
        assert user.access_token == "tok2"
        assert user.refresh_token == "ref2"
    info = store.retrieve("u1")
    assert info is not None
    assert info.access_token == "tok2"
    assert info.refresh_token == "ref2"
    assert stub.calls == [("c1", "http://redir"), ("c2", "http://redir")]<|MERGE_RESOLUTION|>--- conflicted
+++ resolved
@@ -73,15 +73,12 @@
         client_id="id",
         client_secret="secret",
         redirect_uri="http://redir",
-<<<<<<< HEAD
         scope=SCOPE,
         token_url="http://token",
         timeout_seconds=60,
-=======
         scope="boards:read boards:write",
         token_url="http://token",
         timeout_seconds=1.0,
->>>>>>> 71fa35f5
     )
     app.dependency_overrides[get_user_store] = lambda: store
     app.dependency_overrides[oauth.get_miro_client] = lambda: stub
@@ -104,15 +101,12 @@
         client_id="id",
         client_secret="secret",
         redirect_uri="http://redir",
-<<<<<<< HEAD
         scope=SCOPE,
         token_url="http://token",
         timeout_seconds=60,
-=======
         scope="boards:read boards:write",
         token_url="http://token",
         timeout_seconds=1.0,
->>>>>>> 71fa35f5
     )
     app.dependency_overrides[get_user_store] = lambda: store
     app.dependency_overrides[oauth.get_miro_client] = lambda: stub
