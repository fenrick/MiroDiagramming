import { GraphProcessor } from '../src/GraphProcessor';
import { resetBoardCache } from '../src/graph';
import * as templateModule from '../src/templates';
import sample from '../sample-graph.json';

declare const global: any;

describe('GraphProcessor', () => {
  const processor = new GraphProcessor();

  beforeEach(() => {
    global.miro = {
      board: {
        get: jest.fn().mockResolvedValue([]),
        findEmptySpace: jest.fn().mockResolvedValue({
          x: 0,
          y: 0,
          width: 100,
          height: 100,
        }),
        viewport: {
          get: jest.fn().mockResolvedValue({
            x: 0,
            y: 0,
            width: 1000,
            height: 1000,
          }),
          set: jest.fn().mockResolvedValue({}),
          zoomTo: jest.fn(),
        },
        createConnector: jest.fn().mockResolvedValue({
          setMetadata: jest.fn(),
          getMetadata: jest.fn(),
          sync: jest.fn(),
          id: 'c1',
        }),
        createShape: jest.fn().mockResolvedValue({
          setMetadata: jest.fn(),
          getMetadata: jest.fn(),
          sync: jest.fn(),
          id: 's1',
          type: 'shape',
        }),
        createText: jest.fn().mockResolvedValue({
          setMetadata: jest.fn(),
          getMetadata: jest.fn(),
          sync: jest.fn(),
          id: 't1',
          type: 'text',
        }),
        createFrame: jest.fn().mockResolvedValue({
          add: jest.fn(),
          id: 'f1',
        }),
        group: jest.fn().mockResolvedValue({
          type: 'group',
          getItems: jest.fn().mockResolvedValue([]),
          setMetadata: jest.fn(),
          sync: jest.fn(),
          id: 'g1',
        }),
      },
    };
    resetBoardCache();
    jest.spyOn(templateModule, 'createFromTemplate').mockResolvedValue({
      type: 'shape',
      setMetadata: jest.fn(),
      getMetadata: jest.fn(),
      getItems: jest.fn(),
      sync: jest.fn(),
      id: 's1',
    } as any);
  });

  afterEach(() => {
    jest.restoreAllMocks();
    resetBoardCache();
  });

  it('processGraph runs without throwing and syncs items', async () => {
    await processor.processGraph(sample as any);
  });
  it('throws on invalid graph', async () => {
    await expect(processor.processGraph({} as any)).rejects.toThrow(
      'Invalid graph'
    );
  });

<<<<<<< HEAD
  it('positions frame at space center', async () => {
    const simpleGraph = { nodes: [{ id: 'n1', label: 'A', type: 'Role' }], edges: [] };
    // Mock layout with a single node to make dimensions deterministic
    jest.spyOn(require('../src/elk-layout'), 'layoutGraph').mockResolvedValue({
      nodes: { n1: { x: 0, y: 0, width: 10, height: 10 } },
      edges: [],
    });

    await processor.processGraph(simpleGraph as any);

    const createArgs = (global.miro.board.createFrame as jest.Mock).mock.calls[0][0];
    expect(createArgs.width).toBe(210);
    expect(createArgs.height).toBe(210);
    expect(createArgs.x).toBe(0);
    expect(createArgs.y).toBe(0);

    const offset = (processor as any).calculateOffset(
      { x: 0, y: 0 },
      210,
      210,
      { minX: 0, minY: 0 },
      100
    );
    expect(offset.offsetX).toBe(-5);
    expect(offset.offsetY).toBe(-5);

    expect(global.miro.board.viewport.zoomTo).toHaveBeenCalledWith(
      expect.objectContaining({ id: 'f1' })
    );
  });

  it('zooms to shapes when no frame created', async () => {
    const simpleGraph = { nodes: [{ id: 'n1', label: 'A', type: 'Role' }], edges: [] };
    jest.spyOn(require('../src/elk-layout'), 'layoutGraph').mockResolvedValue({
      nodes: { n1: { x: 0, y: 0, width: 10, height: 10 } },
      edges: [],
    });

    await processor.processGraph(simpleGraph as any, { createFrame: false });

    expect(global.miro.board.viewport.zoomTo).toHaveBeenCalledWith([
      expect.objectContaining({ id: 's1' }),
    ]);
=======
  it('throws when edge source is missing', async () => {
    const graph = {
      nodes: [{ id: 'n1', label: 'A', type: 'Role' }],
      edges: [{ from: 'n2', to: 'n1' }],
    };
    await expect(processor.processGraph(graph as any)).rejects.toThrow(
      'Invalid graph'
    );
  });

  it('throws when edge target is missing', async () => {
    const graph = {
      nodes: [{ id: 'n1', label: 'A', type: 'Role' }],
      edges: [{ from: 'n1', to: 'n2' }],
    };
    await expect(processor.processGraph(graph as any)).rejects.toThrow(
      'Invalid graph'
    );
>>>>>>> ff6f5ef2
  });
});<|MERGE_RESOLUTION|>--- conflicted
+++ resolved
@@ -86,7 +86,6 @@
     );
   });
 
-<<<<<<< HEAD
   it('positions frame at space center', async () => {
     const simpleGraph = { nodes: [{ id: 'n1', label: 'A', type: 'Role' }], edges: [] };
     // Mock layout with a single node to make dimensions deterministic
@@ -130,7 +129,7 @@
     expect(global.miro.board.viewport.zoomTo).toHaveBeenCalledWith([
       expect.objectContaining({ id: 's1' }),
     ]);
-=======
+
   it('throws when edge source is missing', async () => {
     const graph = {
       nodes: [{ id: 'n1', label: 'A', type: 'Role' }],
@@ -149,6 +148,5 @@
     await expect(processor.processGraph(graph as any)).rejects.toThrow(
       'Invalid graph'
     );
->>>>>>> ff6f5ef2
   });
 });